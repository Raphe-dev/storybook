--- conflicted
+++ resolved
@@ -35,7 +35,6 @@
   const knobOptions = knobStore.get(name);
   knobOptions.value = value;
 
-<<<<<<< HEAD
   forceReRender();
 
   if (knobOptions.onChange) {
@@ -44,12 +43,12 @@
     } else {
       console.error(`Option "onChange" given to "${name}" knob is not a function`); // eslint-disable-line no-console
     }
-=======
+  }
+
   if (!manager.options.disableDebounce) {
     debouncedResetAndForceUpdate();
   } else {
     resetAndForceUpdate();
->>>>>>> 5f453a22
   }
 }
 
