{
  "name": "@storybook/addon-knobs",
  "version": "3.3.0-alpha.3",
  "description": "Storybook Addon Prop Editor Component",
  "license": "MIT",
  "main": "dist/index.js",
  "repository": {
    "type": "git",
    "url": "https://github.com/storybooks/storybook.git"
  },
  "scripts": {
    "prepare": "node ../../scripts/prepare.js",
    "publish-storybook": "bash .scripts/publish_storybook.sh",
    "storybook": "start-storybook -p 9010"
  },
  "dependencies": {
    "@angular/core": "^5.0.0-beta.7",
    "@storybook/addons": "^3.3.0-alpha.3",
    "babel-runtime": "^6.26.0",
    "deep-equal": "^1.0.1",
    "global": "^4.3.2",
    "insert-css": "^2.0.0",
    "lodash.debounce": "^4.0.8",
    "moment": "^2.19.2",
    "prop-types": "^15.6.0",
    "react-color": "^2.11.4",
    "react-datetime": "^2.11.0",
    "react-textarea-autosize": "^5.2.1",
    "util-deprecate": "^1.0.2"
  },
  "devDependencies": {
    "raw-loader": "^0.5.1",
    "style-loader": "^0.19.0",
<<<<<<< HEAD
    "vue": "^2.5.5"
=======
    "typescript": "^2.6.1",
    "typescript-definition-tester": "^0.0.5",
    "vue": "^2.5.6"
>>>>>>> 69fd5df5
  },
  "peerDependencies": {
    "react": "*",
    "react-dom": "*"
  }
}<|MERGE_RESOLUTION|>--- conflicted
+++ resolved
@@ -31,13 +31,7 @@
   "devDependencies": {
     "raw-loader": "^0.5.1",
     "style-loader": "^0.19.0",
-<<<<<<< HEAD
-    "vue": "^2.5.5"
-=======
-    "typescript": "^2.6.1",
-    "typescript-definition-tester": "^0.0.5",
     "vue": "^2.5.6"
->>>>>>> 69fd5df5
   },
   "peerDependencies": {
     "react": "*",
