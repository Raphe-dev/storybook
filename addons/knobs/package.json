{
  "name": "@storybook/addon-knobs",
  "version": "4.0.0-alpha.7",
  "description": "Storybook Addon Prop Editor Component",
  "repository": {
    "type": "git",
    "url": "https://github.com/storybooks/storybook.git"
  },
  "license": "MIT",
  "main": "dist/index.js",
  "jsnext:main": "src/index.js",
  "scripts": {
    "prepare": "node ../../scripts/prepare.js"
  },
  "dependencies": {
    "@storybook/addons": "4.0.0-alpha.7",
    "@storybook/components": "4.0.0-alpha.7",
    "@storybook/core-events": "4.0.0-alpha.7",
    "babel-runtime": "^6.26.0",
    "deep-equal": "^1.0.1",
    "escape-html": "^1.0.3",
    "global": "^4.3.2",
    "insert-css": "^2.0.0",
    "lodash.debounce": "^4.0.8",
    "moment": "^2.22.1",
    "prop-types": "^15.6.1",
    "react-color": "^2.14.1",
    "react-datetime": "^2.14.0",
<<<<<<< HEAD
    "react-emotion": "^9.1.3",
    "react-lifecycles-compat": "^3.0.2",
=======
    "react-lifecycles-compat": "^3.0.4",
>>>>>>> 54bc6243
    "react-textarea-autosize": "^6.1.0",
    "util-deprecate": "^1.0.2"
  },
  "devDependencies": {
    "vue": "^2.5.16"
  },
  "peerDependencies": {
    "react": "*"
  }
}<|MERGE_RESOLUTION|>--- conflicted
+++ resolved
@@ -26,12 +26,8 @@
     "prop-types": "^15.6.1",
     "react-color": "^2.14.1",
     "react-datetime": "^2.14.0",
-<<<<<<< HEAD
     "react-emotion": "^9.1.3",
-    "react-lifecycles-compat": "^3.0.2",
-=======
     "react-lifecycles-compat": "^3.0.4",
->>>>>>> 54bc6243
     "react-textarea-autosize": "^6.1.0",
     "util-deprecate": "^1.0.2"
   },
