--- conflicted
+++ resolved
@@ -13,16 +13,9 @@
     "prepare": "node ../../scripts/prepare.js"
   },
   "dependencies": {
-<<<<<<< HEAD
-    "@storybook/addons": "4.0.0-alpha.14",
-    "@storybook/components": "4.0.0-alpha.14",
-    "@storybook/core-events": "4.0.0-alpha.14",
-=======
     "@storybook/addons": "4.0.0-alpha.16",
     "@storybook/components": "4.0.0-alpha.16",
     "@storybook/core-events": "4.0.0-alpha.16",
-    "babel-runtime": "^6.26.0",
->>>>>>> 4121d263
     "copy-to-clipboard": "^3.0.8",
     "escape-html": "^1.0.3",
     "fast-deep-equal": "^2.0.1",
