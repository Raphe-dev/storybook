--- conflicted
+++ resolved
@@ -31,14 +31,9 @@
     "escape-html": "^1.0.3",
     "fast-deep-equal": "^2.0.1",
     "global": "^4.3.2",
-<<<<<<< HEAD
     "lodash.debounce": "^4.0.8",
-    "prop-types": "^15.6.2",
-    "qs": "^6.5.2",
-=======
     "prop-types": "^15.7.2",
     "qs": "^6.6.0",
->>>>>>> 10cb2442
     "react-color": "^2.17.0",
     "react-lifecycles-compat": "^3.0.4",
     "react-select": "^2.2.0"
