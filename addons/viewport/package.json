--- conflicted
+++ resolved
@@ -11,16 +11,9 @@
     "prepare": "node ../../scripts/prepare.js"
   },
   "dependencies": {
-<<<<<<< HEAD
-    "@storybook/addons": "4.0.0-alpha.14",
-    "@storybook/components": "4.0.0-alpha.14",
-    "@storybook/core-events": "4.0.0-alpha.14",
-=======
     "@storybook/addons": "4.0.0-alpha.16",
     "@storybook/components": "4.0.0-alpha.16",
     "@storybook/core-events": "4.0.0-alpha.16",
-    "babel-runtime": "^6.26.0",
->>>>>>> 4121d263
     "global": "^4.3.2",
     "prop-types": "^15.6.2",
     "react-emotion": "^9.2.6",
