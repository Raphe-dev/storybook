{
  "name": "@storybook/addon-links",
  "version": "4.2.0-alpha.8",
  "description": "Story Links addon for storybook",
  "keywords": [
    "addon",
    "storybook"
  ],
  "homepage": "https://github.com/storybooks/storybook/tree/master/addons/links",
  "bugs": {
    "url": "https://github.com/storybooks/storybook/issues"
  },
  "repository": {
    "type": "git",
    "url": "https://github.com/storybooks/storybook.git"
  },
  "license": "MIT",
  "main": "dist/index.js",
  "jsnext:main": "src/index.js",
  "scripts": {
    "prepare": "node ../../scripts/prepare.js"
  },
  "dependencies": {
<<<<<<< HEAD
    "@storybook/addons": "4.2.0-alpha.7",
    "@storybook/components": "4.2.0-alpha.7",
    "@storybook/core-events": "4.2.0-alpha.7",
    "common-tags": "^1.8.0",
=======
    "@storybook/addons": "4.2.0-alpha.8",
    "@storybook/components": "4.2.0-alpha.8",
    "@storybook/core-events": "4.2.0-alpha.8",
>>>>>>> 2297ca84
    "core-js": "^2.5.7",
    "global": "^4.3.2",
    "prop-types": "^15.6.2",
    "qs": "^6.5.2"
  },
  "peerDependencies": {
    "react": "*"
  },
  "publishConfig": {
    "access": "public"
  }
}<|MERGE_RESOLUTION|>--- conflicted
+++ resolved
@@ -21,16 +21,10 @@
     "prepare": "node ../../scripts/prepare.js"
   },
   "dependencies": {
-<<<<<<< HEAD
-    "@storybook/addons": "4.2.0-alpha.7",
-    "@storybook/components": "4.2.0-alpha.7",
-    "@storybook/core-events": "4.2.0-alpha.7",
-    "common-tags": "^1.8.0",
-=======
     "@storybook/addons": "4.2.0-alpha.8",
     "@storybook/components": "4.2.0-alpha.8",
     "@storybook/core-events": "4.2.0-alpha.8",
->>>>>>> 2297ca84
+    "common-tags": "^1.8.0",
     "core-js": "^2.5.7",
     "global": "^4.3.2",
     "prop-types": "^15.6.2",
