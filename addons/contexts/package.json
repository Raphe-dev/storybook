--- conflicted
+++ resolved
@@ -28,18 +28,6 @@
     "prepare": "node ../../scripts/prepare.js"
   },
   "dependencies": {
-<<<<<<< HEAD
-    "@storybook/addons": "5.2.0-beta.37",
-    "@storybook/api": "5.2.0-beta.37",
-    "@storybook/components": "5.2.0-beta.37",
-    "@storybook/core-events": "5.2.0-beta.37",
-    "core-js": "^3.0.1"
-  },
-  "devDependencies": {
-    "preact": "*",
-    "react": "*",
-    "vue": "*"
-=======
     "@storybook/addons": "5.3.0-alpha.0",
     "@storybook/api": "5.3.0-alpha.0",
     "@storybook/components": "5.3.0-alpha.0",
@@ -47,7 +35,6 @@
     "core-js": "^3.0.1",
     "global": "^4.3.2",
     "qs": "^6.6.0"
->>>>>>> fe4a311b
   },
   "peerDependencies": {
     "global": "*",
