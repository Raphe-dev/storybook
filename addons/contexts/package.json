--- conflicted
+++ resolved
@@ -1,10 +1,6 @@
 {
   "name": "@storybook/addon-contexts",
-<<<<<<< HEAD
-  "version": "5.2.0-beta.32",
-=======
   "version": "5.3.0-alpha.17",
->>>>>>> aae55a4b
   "description": "Storybook Addon Contexts",
   "keywords": [
     "preact",
@@ -31,13 +27,6 @@
     "prepare": "node ../../scripts/prepare.js"
   },
   "dependencies": {
-<<<<<<< HEAD
-    "@storybook/addons": "5.2.0-beta.32",
-    "@storybook/api": "5.2.0-beta.32",
-    "@storybook/components": "5.2.0-beta.32",
-    "@storybook/core-events": "5.2.0-beta.32",
-    "core-js": "^3.0.1"
-=======
     "@storybook/addons": "5.3.0-alpha.17",
     "@storybook/api": "5.3.0-alpha.17",
     "@storybook/components": "5.3.0-alpha.17",
@@ -45,7 +34,6 @@
     "core-js": "^3.0.1",
     "global": "^4.3.2",
     "qs": "^6.6.0"
->>>>>>> aae55a4b
   },
   "peerDependencies": {
     "global": "*",
