--- conflicted
+++ resolved
@@ -25,23 +25,13 @@
     "prepare": "node ../../scripts/prepare.js"
   },
   "dependencies": {
-<<<<<<< HEAD
-    "@storybook/addons": "5.1.0-alpha.35",
-    "@storybook/api": "5.1.0-alpha.35",
-    "@storybook/client-logger": "5.1.0-alpha.35",
-    "@storybook/components": "5.1.0-alpha.35",
-    "@storybook/core-events": "5.1.0-alpha.35",
-    "@storybook/theming": "5.1.0-alpha.35",
-    "core-js": "^3.0.1",
-=======
     "@storybook/addons": "5.1.0-alpha.39",
     "@storybook/api": "5.1.0-alpha.39",
     "@storybook/client-logger": "5.1.0-alpha.39",
     "@storybook/components": "5.1.0-alpha.39",
     "@storybook/core-events": "5.1.0-alpha.39",
     "@storybook/theming": "5.1.0-alpha.39",
-    "core-js": "^2.6.5",
->>>>>>> 70a10cd5
+    "core-js": "^3.0.1",
     "memoizerific": "^1.11.3",
     "react": "^16.8.4",
     "util-deprecate": "^1.0.2"
