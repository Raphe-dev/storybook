--- conflicted
+++ resolved
@@ -34,12 +34,8 @@
     "@storybook/router": "5.2.0-beta.7",
     "@storybook/theming": "5.2.0-beta.7",
     "core-js": "^3.0.1",
-<<<<<<< HEAD
     "global": "^4.0.0",
-=======
-    "global": "^4.3.2",
     "js-string-escape": "^1.0.1",
->>>>>>> 93de84f6
     "lodash": "^4.17.11",
     "prop-types": "^15.7.2"
   },
