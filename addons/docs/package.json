--- conflicted
+++ resolved
@@ -1,10 +1,6 @@
 {
   "name": "@storybook/addon-docs",
-<<<<<<< HEAD
-  "version": "5.2.0-beta.32",
-=======
   "version": "5.3.0-alpha.17",
->>>>>>> aae55a4b
   "description": "Superior documentation for your components",
   "keywords": [
     "addon",
@@ -46,21 +42,12 @@
     "@mdx-js/loader": "^1.1.0",
     "@mdx-js/mdx": "^1.1.0",
     "@mdx-js/react": "^1.0.27",
-<<<<<<< HEAD
-    "@storybook/addons": "5.2.0-beta.32",
-    "@storybook/api": "5.2.0-beta.32",
-    "@storybook/components": "5.2.0-beta.32",
-    "@storybook/router": "5.2.0-beta.32",
-    "@storybook/source-loader": "5.2.0-beta.32",
-    "@storybook/theming": "5.2.0-beta.32",
-=======
     "@storybook/addons": "5.3.0-alpha.17",
     "@storybook/api": "5.3.0-alpha.17",
     "@storybook/components": "5.3.0-alpha.17",
     "@storybook/router": "5.3.0-alpha.17",
     "@storybook/source-loader": "5.3.0-alpha.17",
     "@storybook/theming": "5.3.0-alpha.17",
->>>>>>> aae55a4b
     "core-js": "^3.0.1",
     "global": "^4.3.2",
     "js-string-escape": "^1.0.1",
