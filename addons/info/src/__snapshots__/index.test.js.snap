--- conflicted
+++ resolved
@@ -1713,33 +1713,10 @@
 </deprecated>
 `;
 
-<<<<<<< HEAD
-exports[`addon Info should render component description 1`] = `
+exports[`addon Info should render component description if story kind matches component 1`] = `
 .emotion-6 {
   position: relative;
   overflow: hidden;
-=======
-exports[`addon Info should render component description if story kind matches component 1`] = `
-.emotion-4 {
-  display: -webkit-box;
-  display: -webkit-flex;
-  display: -ms-flexbox;
-  display: flex;
-  -webkit-box-pack: justify;
-  -webkit-justify-content: space-between;
-  -ms-flex-pack: justify;
-  justify-content: space-between;
-  -webkit-align-items: center;
-  -webkit-box-align: center;
-  -ms-flex-align: center;
-  align-items: center;
-  font-size: .88em;
-  font-family: Menlo,Monaco,"Courier New",monospace;
-  background-color: #fafafa;
-  padding: .5rem;
-  line-height: 1.5;
-  overflow-x: scroll;
->>>>>>> 99fe0a8d
 }
 
 .emotion-4 {
@@ -2518,61 +2495,39 @@
 `;
 
 exports[`addon Info should render component description if story name matches component 1`] = `
+.emotion-6 {
+  position: relative;
+  overflow: hidden;
+}
+
 .emotion-4 {
+  position: relative;
+  overflow: auto;
+}
+
+.emotion-4 code {
+  opacity: 0.7;
+}
+
+.emotion-2 {
   display: -webkit-box;
   display: -webkit-flex;
   display: -ms-flexbox;
   display: flex;
-  -webkit-box-pack: justify;
-  -webkit-justify-content: space-between;
-  -ms-flex-pack: justify;
-  justify-content: space-between;
-  -webkit-align-items: center;
-  -webkit-box-align: center;
-  -ms-flex-align: center;
-  align-items: center;
-  font-size: .88em;
-  font-family: Menlo,Monaco,"Courier New",monospace;
-  background-color: #fafafa;
-  padding: .5rem;
-  line-height: 1.5;
-  overflow-x: scroll;
-}
-
-.emotion-2 {
-  overflow: hidden;
-  border: 1px solid #eee;
-  border-radius: 3px;
-  background-color: #FFFFFF;
-  cursor: pointer;
-  font-size: 13px;
-  padding: 3px 10px;
-  -webkit-align-self: flex-start;
-  -ms-flex-item-align: start;
-  align-self: flex-start;
-  -webkit-flex-shrink: 0;
-  -ms-flex-negative: 0;
-  flex-shrink: 0;
-}
-
-.emotion-2:hover {
-  background-color: #f4f7fa;
-  border-color: #ddd;
-}
-
-.emotion-2:active {
-  background-color: #e9ecef;
-  border-color: #ccc;
+  -webkit-box-pack: start;
+  -webkit-justify-content: flex-start;
+  -ms-flex-pack: start;
+  justify-content: flex-start;
+  margin: 0;
+  padding: 0;
 }
 
 .emotion-0 {
-  -webkit-transition: -webkit-transform .2s ease;
-  -webkit-transition: transform .2s ease;
-  transition: transform .2s ease;
-  height: 16px;
-  -webkit-transform: translateY(-100%) translateY(-6px);
-  -ms-transform: translateY(-100%) translateY(-6px);
-  transform: translateY(-100%) translateY(-6px);
+  -webkit-flex: 1;
+  -ms-flex: 1;
+  flex: 1;
+  padding-right: 0;
+  opacity: 1;
 }
 
 <Info>
@@ -2661,9 +2616,7 @@
                   "padding": 0,
                 }
               }
-            >
-              TestComponent
-            </h2>
+            />
           </div>
         </div>
       </div>
@@ -2845,968 +2798,475 @@
             >
               Story Source
             </h1>
-            <Pre
-              theme={Object {}}
+            <CopyableCode
+              language="jsx"
             >
-              <ForwardRef>
-                <Styled(pre)>
-                  <pre
-                    className="emotion-4 emotion-5"
-                  >
-                    <div>
-                      <Node
-                        depth={0}
-                        key="0/.0"
-                        maxPropArrayLength={3}
-                        maxPropObjectKeys={3}
-                        maxPropStringLength={50}
-                        maxPropsIntoLine={3}
-                        node={
-                          <div>
-                            It's a 
-                            TestComponent
-                             story:
-                            <TestComponent
-                              array={
-                                Array [
-                                  1,
-                                  2,
-                                  3,
-                                ]
-                              }
-                              bool={true}
-                              func={[Function]}
-                              number={7}
-                              obj={
-                                Object {
-                                  "a": "a",
-                                  "b": "b",
-                                }
-                              }
-                              string="seven"
-                            />
-                          </div>
+              <Wrapper>
+                <div
+                  className="emotion-6 emotion-7"
+                >
+                  <Scroller>
+                    <div
+                      className="emotion-4 emotion-5"
+                    >
+                      <SyntaxHighlighter
+                        CodeTag={
+                          Object {
+                            "$$typeof": Symbol(react.forward_ref),
+                            "__emotion_base": "code",
+                            "__emotion_forwardProp": undefined,
+                            "__emotion_real": [Circular],
+                            "__emotion_styles": Array [
+                              "label:Code;",
+                              Object {
+                                "map": "/*# sourceMappingURL=data:application/json;charset=utf-8;base64,eyJ2ZXJzaW9uIjozLCJzb3VyY2VzIjpbIi4uLy4uL3NyYy9zeW50YXhoaWdobGlnaHRlci9zeW50YXhoaWdobGlnaHRlci5qcyJdLCJuYW1lcyI6W10sIm1hcHBpbmdzIjoiQUEyRGEiLCJmaWxlIjoiLi4vLi4vc3JjL3N5bnRheGhpZ2hsaWdodGVyL3N5bnRheGhpZ2hsaWdodGVyLmpzIiwic291cmNlc0NvbnRlbnQiOlsiaW1wb3J0IFJlYWN0LCB7IFB1cmVDb21wb25lbnQgfSBmcm9tICdyZWFjdCc7XG5pbXBvcnQgc3R5bGVkIGZyb20gJ0BlbW90aW9uL3N0eWxlZCc7XG5pbXBvcnQgeyBkb2N1bWVudCwgd2luZG93IH0gZnJvbSAnZ2xvYmFsJztcbmltcG9ydCBtZW1vaXplIGZyb20gJ21lbW9pemVyaWZpYyc7XG5cbmltcG9ydCBqc3ggZnJvbSAncmVhY3Qtc3ludGF4LWhpZ2hsaWdodGVyL2xhbmd1YWdlcy9wcmlzbS9qc3gnO1xuaW1wb3J0IGJhc2ggZnJvbSAncmVhY3Qtc3ludGF4LWhpZ2hsaWdodGVyL2xhbmd1YWdlcy9wcmlzbS9iYXNoJztcbmltcG9ydCBjc3MgZnJvbSAncmVhY3Qtc3ludGF4LWhpZ2hsaWdodGVyL2xhbmd1YWdlcy9wcmlzbS9jc3MnO1xuaW1wb3J0IGh0bWwgZnJvbSAncmVhY3Qtc3ludGF4LWhpZ2hsaWdodGVyL2xhbmd1YWdlcy9wcmlzbS9tYXJrdXAnO1xuXG5pbXBvcnQgU3ludGF4SGlnaGxpZ2h0ZXIsIHsgcmVnaXN0ZXJMYW5ndWFnZSB9IGZyb20gJ3JlYWN0LXN5bnRheC1oaWdobGlnaHRlci9wcmlzbS1saWdodCc7XG5pbXBvcnQgeyBqcyBhcyBiZWF1dGlmeSB9IGZyb20gJ2pzLWJlYXV0aWZ5JztcbmltcG9ydCB7IEFjdGlvbkJhciwgQWN0aW9uQnV0dG9uIH0gZnJvbSAnLi4vcGFuZWxfYWN0aW9uYmFyL3BhbmVsX2FjdGlvbmJhcic7XG5cbnJlZ2lzdGVyTGFuZ3VhZ2UoJ2pzeCcsIGpzeCk7XG5yZWdpc3Rlckxhbmd1YWdlKCdiYXNoJywgYmFzaCk7XG5yZWdpc3Rlckxhbmd1YWdlKCdjc3MnLCBjc3MpO1xucmVnaXN0ZXJMYW5ndWFnZSgnaHRtbCcsIGh0bWwpO1xuXG5jb25zdCB0aGVtZWRTeW50YXggPSBtZW1vaXplKDIpKHRoZW1lID0+XG4gIE9iamVjdC5lbnRyaWVzKHRoZW1lLmNvZGUgfHwge30pLnJlZHVjZSgoYWNjLCBba2V5LCB2YWxdKSA9PiAoeyAuLi5hY2MsIFtgKiAuJHtrZXl9YF06IHZhbCB9KSwge30pXG4pO1xuXG5jb25zdCBXcmFwcGVyID0gc3R5bGVkLmRpdihcbiAge1xuICAgIHBvc2l0aW9uOiAncmVsYXRpdmUnLFxuICAgIG92ZXJmbG93OiAnaGlkZGVuJyxcbiAgfSxcbiAgKHsgdGhlbWUsIGJvcmRlcmVkIH0pID0+XG4gICAgYm9yZGVyZWRcbiAgICAgID8ge1xuICAgICAgICAgIGJvcmRlcjogdGhlbWUubWFpbkJvcmRlcixcbiAgICAgICAgICBib3JkZXJSYWRpdXM6IHRoZW1lLm1haW5Cb3JkZXJSYWRpdXMsXG4gICAgICAgICAgYmFja2dyb3VuZDogdGhlbWUuYmFyRmlsbCxcbiAgICAgICAgfVxuICAgICAgOiB7fVxuKTtcblxuY29uc3QgU2Nyb2xsZXIgPSBzdHlsZWQuZGl2KFxuICB7XG4gICAgcG9zaXRpb246ICdyZWxhdGl2ZScsXG4gICAgb3ZlcmZsb3c6ICdhdXRvJyxcbiAgfSxcbiAgKHsgdGhlbWUgfSkgPT4gKHtcbiAgICAnJiBjb2RlJzoge1xuICAgICAgcGFkZGluZ1JpZ2h0OiB0aGVtZS5sYXlvdXRNYXJnaW4sXG4gICAgICBvcGFjaXR5OiAwLjcsXG4gICAgfSxcbiAgfSksXG4gICh7IHRoZW1lIH0pID0+IHRoZW1lZFN5bnRheCh0aGVtZSlcbik7XG5cbmNvbnN0IFByZSA9IHN0eWxlZC5wcmUoKHsgdGhlbWUsIHBhZGRlZCB9KSA9PiAoe1xuICBkaXNwbGF5OiAnZmxleCcsXG4gIGp1c3RpZnlDb250ZW50OiAnZmxleC1zdGFydCcsXG4gIG1hcmdpbjogMCxcbiAgcGFkZGluZzogcGFkZGVkID8gdGhlbWUubGF5b3V0TWFyZ2luIDogMCxcbn0pKTtcblxuY29uc3QgQ29kZSA9IHN0eWxlZC5jb2RlKHtcbiAgZmxleDogMSxcbiAgcGFkZGluZ1JpZ2h0OiAwLFxuICBvcGFjaXR5OiAxLFxufSk7XG5cbmV4cG9ydCBkZWZhdWx0IGNsYXNzIENvcHlhYmxlQ29kZSBleHRlbmRzIFB1cmVDb21wb25lbnQge1xuICBzdGF0ZSA9IHsgY29waWVkOiBmYWxzZSB9O1xuXG4gIGZvcm1hdENvZGUgPSBtZW1vaXplKDIpKChsYW5ndWFnZSwgY29kZSkgPT4ge1xuICAgIGxldCBmb3JtYXR0ZWRDb2RlID0gY29kZTtcbiAgICBpZiAobGFuZ3VhZ2UgPT09ICdqc3gnKSB7XG4gICAgICB0cnkge1xuICAgICAgICBmb3JtYXR0ZWRDb2RlID0gYmVhdXRpZnkoY29kZSwge1xuICAgICAgICAgIGluZGVudF9zaXplOiAyLFxuICAgICAgICAgIGJyYWNlX3N0eWxlOiAnY29sbGFwc2UscHJlc2VydmUtaW5saW5lJyxcbiAgICAgICAgICBlbmRfd2l0aF9uZXdsaW5lOiB0cnVlLFxuICAgICAgICAgIHdyYXBfbGluZV9sZW5ndGg6IDgwLFxuICAgICAgICAgIGU0eDogdHJ1ZSxcbiAgICAgICAgfSk7XG4gICAgICB9IGNhdGNoIChlcnJvcikge1xuICAgICAgICBjb25zb2xlLndhcm4oXCJDb3VsZG4ndCBmb3JtYXQgY29kZVwiLCBmb3JtYXR0ZWRDb2RlKTsgLy8gZXNsaW50LWRpc2FibGUtbGluZSBuby1jb25zb2xlXG4gICAgICB9XG4gICAgfVxuICAgIHJldHVybiBmb3JtYXR0ZWRDb2RlO1xuICB9KTtcblxuICBvbkNsaWNrID0gZSA9PiB7XG4gICAgY29uc3QgeyBjaGlsZHJlbiB9ID0gdGhpcy5wcm9wcztcblxuICAgIGUucHJldmVudERlZmF1bHQoKTtcbiAgICBjb25zdCB0bXAgPSBkb2N1bWVudC5jcmVhdGVFbGVtZW50KCdURVhUQVJFQScpO1xuICAgIGNvbnN0IGZvY3VzID0gZG9jdW1lbnQuYWN0aXZlRWxlbWVudDtcblxuICAgIHRtcC52YWx1ZSA9IGNoaWxkcmVuO1xuXG4gICAgZG9jdW1lbnQuYm9keS5hcHBlbmRDaGlsZCh0bXApO1xuICAgIHRtcC5zZWxlY3QoKTtcbiAgICBkb2N1bWVudC5leGVjQ29tbWFuZCgnY29weScpO1xuICAgIGRvY3VtZW50LmJvZHkucmVtb3ZlQ2hpbGQodG1wKTtcbiAgICBmb2N1cy5mb2N1cygpO1xuXG4gICAgdGhpcy5zZXRTdGF0ZSh7IGNvcGllZDogdHJ1ZSB9LCAoKSA9PiB7XG4gICAgICB3aW5kb3cuc2V0VGltZW91dCgoKSA9PiB0aGlzLnNldFN0YXRlKHsgY29waWVkOiBmYWxzZSB9KSwgMTUwMCk7XG4gICAgfSk7XG4gIH07XG5cbiAgcmVuZGVyKCkge1xuICAgIGNvbnN0IHsgY2hpbGRyZW4sIGxhbmd1YWdlID0gJ2pzeCcsIGNvcHlhYmxlLCBib3JkZXJlZCwgcGFkZGVkLCAuLi5yZXN0IH0gPSB0aGlzLnByb3BzO1xuICAgIGNvbnN0IHsgY29waWVkIH0gPSB0aGlzLnN0YXRlO1xuXG4gICAgcmV0dXJuIGNoaWxkcmVuID8gKFxuICAgICAgPFdyYXBwZXIgYm9yZGVyZWQ9e2JvcmRlcmVkfSBwYWRkZWQ9e3BhZGRlZH0+XG4gICAgICAgIDxTY3JvbGxlcj5cbiAgICAgICAgICA8U3ludGF4SGlnaGxpZ2h0ZXJcbiAgICAgICAgICAgIHBhZGRlZD17cGFkZGVkIHx8IGJvcmRlcmVkfVxuICAgICAgICAgICAgbGFuZ3VhZ2U9e2xhbmd1YWdlfVxuICAgICAgICAgICAgdXNlSW5saW5lU3R5bGVzPXtmYWxzZX1cbiAgICAgICAgICAgIFByZVRhZz17UHJlfVxuICAgICAgICAgICAgQ29kZVRhZz17Q29kZX1cbiAgICAgICAgICAgIGxpbmVOdW1iZXJDb250YWluZXJTdHlsZT17e319XG4gICAgICAgICAgICB7Li4ucmVzdH1cbiAgICAgICAgICA+XG4gICAgICAgICAgICB7dGhpcy5mb3JtYXRDb2RlKGxhbmd1YWdlLCBjaGlsZHJlbi50cmltKCkpfVxuICAgICAgICAgIDwvU3ludGF4SGlnaGxpZ2h0ZXI+XG4gICAgICAgIDwvU2Nyb2xsZXI+XG4gICAgICAgIHtjb3B5YWJsZSA/IChcbiAgICAgICAgICA8QWN0aW9uQmFyPlxuICAgICAgICAgICAgPEFjdGlvbkJ1dHRvbiBvbkNsaWNrPXt0aGlzLm9uQ2xpY2t9Pntjb3BpZWQgPyAnY29waWVkJyA6ICdjb3B5J308L0FjdGlvbkJ1dHRvbj5cbiAgICAgICAgICA8L0FjdGlvbkJhcj5cbiAgICAgICAgKSA6IG51bGx9XG4gICAgICA8L1dyYXBwZXI+XG4gICAgKSA6IG51bGw7XG4gIH1cbn1cbiJdfQ== */",
+                                "name": "1maezg8",
+                                "styles": "flex:1;padding-right:0;opacity:1;",
+                              },
+                            ],
+                            "defaultProps": undefined,
+                            "displayName": "Code",
+                            "render": [Function],
+                            "withComponent": [Function],
+                          }
                         }
+                        PreTag={
+                          Object {
+                            "$$typeof": Symbol(react.forward_ref),
+                            "__emotion_base": "pre",
+                            "__emotion_forwardProp": undefined,
+                            "__emotion_real": [Circular],
+                            "__emotion_styles": Array [
+                              "label:Pre;",
+                              [Function],
+                              "/*# sourceMappingURL=data:application/json;charset=utf-8;base64,eyJ2ZXJzaW9uIjozLCJzb3VyY2VzIjpbIi4uLy4uL3NyYy9zeW50YXhoaWdobGlnaHRlci9zeW50YXhoaWdobGlnaHRlci5qcyJdLCJuYW1lcyI6W10sIm1hcHBpbmdzIjoiQUFvRFkiLCJmaWxlIjoiLi4vLi4vc3JjL3N5bnRheGhpZ2hsaWdodGVyL3N5bnRheGhpZ2hsaWdodGVyLmpzIiwic291cmNlc0NvbnRlbnQiOlsiaW1wb3J0IFJlYWN0LCB7IFB1cmVDb21wb25lbnQgfSBmcm9tICdyZWFjdCc7XG5pbXBvcnQgc3R5bGVkIGZyb20gJ0BlbW90aW9uL3N0eWxlZCc7XG5pbXBvcnQgeyBkb2N1bWVudCwgd2luZG93IH0gZnJvbSAnZ2xvYmFsJztcbmltcG9ydCBtZW1vaXplIGZyb20gJ21lbW9pemVyaWZpYyc7XG5cbmltcG9ydCBqc3ggZnJvbSAncmVhY3Qtc3ludGF4LWhpZ2hsaWdodGVyL2xhbmd1YWdlcy9wcmlzbS9qc3gnO1xuaW1wb3J0IGJhc2ggZnJvbSAncmVhY3Qtc3ludGF4LWhpZ2hsaWdodGVyL2xhbmd1YWdlcy9wcmlzbS9iYXNoJztcbmltcG9ydCBjc3MgZnJvbSAncmVhY3Qtc3ludGF4LWhpZ2hsaWdodGVyL2xhbmd1YWdlcy9wcmlzbS9jc3MnO1xuaW1wb3J0IGh0bWwgZnJvbSAncmVhY3Qtc3ludGF4LWhpZ2hsaWdodGVyL2xhbmd1YWdlcy9wcmlzbS9tYXJrdXAnO1xuXG5pbXBvcnQgU3ludGF4SGlnaGxpZ2h0ZXIsIHsgcmVnaXN0ZXJMYW5ndWFnZSB9IGZyb20gJ3JlYWN0LXN5bnRheC1oaWdobGlnaHRlci9wcmlzbS1saWdodCc7XG5pbXBvcnQgeyBqcyBhcyBiZWF1dGlmeSB9IGZyb20gJ2pzLWJlYXV0aWZ5JztcbmltcG9ydCB7IEFjdGlvbkJhciwgQWN0aW9uQnV0dG9uIH0gZnJvbSAnLi4vcGFuZWxfYWN0aW9uYmFyL3BhbmVsX2FjdGlvbmJhcic7XG5cbnJlZ2lzdGVyTGFuZ3VhZ2UoJ2pzeCcsIGpzeCk7XG5yZWdpc3Rlckxhbmd1YWdlKCdiYXNoJywgYmFzaCk7XG5yZWdpc3Rlckxhbmd1YWdlKCdjc3MnLCBjc3MpO1xucmVnaXN0ZXJMYW5ndWFnZSgnaHRtbCcsIGh0bWwpO1xuXG5jb25zdCB0aGVtZWRTeW50YXggPSBtZW1vaXplKDIpKHRoZW1lID0+XG4gIE9iamVjdC5lbnRyaWVzKHRoZW1lLmNvZGUgfHwge30pLnJlZHVjZSgoYWNjLCBba2V5LCB2YWxdKSA9PiAoeyAuLi5hY2MsIFtgKiAuJHtrZXl9YF06IHZhbCB9KSwge30pXG4pO1xuXG5jb25zdCBXcmFwcGVyID0gc3R5bGVkLmRpdihcbiAge1xuICAgIHBvc2l0aW9uOiAncmVsYXRpdmUnLFxuICAgIG92ZXJmbG93OiAnaGlkZGVuJyxcbiAgfSxcbiAgKHsgdGhlbWUsIGJvcmRlcmVkIH0pID0+XG4gICAgYm9yZGVyZWRcbiAgICAgID8ge1xuICAgICAgICAgIGJvcmRlcjogdGhlbWUubWFpbkJvcmRlcixcbiAgICAgICAgICBib3JkZXJSYWRpdXM6IHRoZW1lLm1haW5Cb3JkZXJSYWRpdXMsXG4gICAgICAgICAgYmFja2dyb3VuZDogdGhlbWUuYmFyRmlsbCxcbiAgICAgICAgfVxuICAgICAgOiB7fVxuKTtcblxuY29uc3QgU2Nyb2xsZXIgPSBzdHlsZWQuZGl2KFxuICB7XG4gICAgcG9zaXRpb246ICdyZWxhdGl2ZScsXG4gICAgb3ZlcmZsb3c6ICdhdXRvJyxcbiAgfSxcbiAgKHsgdGhlbWUgfSkgPT4gKHtcbiAgICAnJiBjb2RlJzoge1xuICAgICAgcGFkZGluZ1JpZ2h0OiB0aGVtZS5sYXlvdXRNYXJnaW4sXG4gICAgICBvcGFjaXR5OiAwLjcsXG4gICAgfSxcbiAgfSksXG4gICh7IHRoZW1lIH0pID0+IHRoZW1lZFN5bnRheCh0aGVtZSlcbik7XG5cbmNvbnN0IFByZSA9IHN0eWxlZC5wcmUoKHsgdGhlbWUsIHBhZGRlZCB9KSA9PiAoe1xuICBkaXNwbGF5OiAnZmxleCcsXG4gIGp1c3RpZnlDb250ZW50OiAnZmxleC1zdGFydCcsXG4gIG1hcmdpbjogMCxcbiAgcGFkZGluZzogcGFkZGVkID8gdGhlbWUubGF5b3V0TWFyZ2luIDogMCxcbn0pKTtcblxuY29uc3QgQ29kZSA9IHN0eWxlZC5jb2RlKHtcbiAgZmxleDogMSxcbiAgcGFkZGluZ1JpZ2h0OiAwLFxuICBvcGFjaXR5OiAxLFxufSk7XG5cbmV4cG9ydCBkZWZhdWx0IGNsYXNzIENvcHlhYmxlQ29kZSBleHRlbmRzIFB1cmVDb21wb25lbnQge1xuICBzdGF0ZSA9IHsgY29waWVkOiBmYWxzZSB9O1xuXG4gIGZvcm1hdENvZGUgPSBtZW1vaXplKDIpKChsYW5ndWFnZSwgY29kZSkgPT4ge1xuICAgIGxldCBmb3JtYXR0ZWRDb2RlID0gY29kZTtcbiAgICBpZiAobGFuZ3VhZ2UgPT09ICdqc3gnKSB7XG4gICAgICB0cnkge1xuICAgICAgICBmb3JtYXR0ZWRDb2RlID0gYmVhdXRpZnkoY29kZSwge1xuICAgICAgICAgIGluZGVudF9zaXplOiAyLFxuICAgICAgICAgIGJyYWNlX3N0eWxlOiAnY29sbGFwc2UscHJlc2VydmUtaW5saW5lJyxcbiAgICAgICAgICBlbmRfd2l0aF9uZXdsaW5lOiB0cnVlLFxuICAgICAgICAgIHdyYXBfbGluZV9sZW5ndGg6IDgwLFxuICAgICAgICAgIGU0eDogdHJ1ZSxcbiAgICAgICAgfSk7XG4gICAgICB9IGNhdGNoIChlcnJvcikge1xuICAgICAgICBjb25zb2xlLndhcm4oXCJDb3VsZG4ndCBmb3JtYXQgY29kZVwiLCBmb3JtYXR0ZWRDb2RlKTsgLy8gZXNsaW50LWRpc2FibGUtbGluZSBuby1jb25zb2xlXG4gICAgICB9XG4gICAgfVxuICAgIHJldHVybiBmb3JtYXR0ZWRDb2RlO1xuICB9KTtcblxuICBvbkNsaWNrID0gZSA9PiB7XG4gICAgY29uc3QgeyBjaGlsZHJlbiB9ID0gdGhpcy5wcm9wcztcblxuICAgIGUucHJldmVudERlZmF1bHQoKTtcbiAgICBjb25zdCB0bXAgPSBkb2N1bWVudC5jcmVhdGVFbGVtZW50KCdURVhUQVJFQScpO1xuICAgIGNvbnN0IGZvY3VzID0gZG9jdW1lbnQuYWN0aXZlRWxlbWVudDtcblxuICAgIHRtcC52YWx1ZSA9IGNoaWxkcmVuO1xuXG4gICAgZG9jdW1lbnQuYm9keS5hcHBlbmRDaGlsZCh0bXApO1xuICAgIHRtcC5zZWxlY3QoKTtcbiAgICBkb2N1bWVudC5leGVjQ29tbWFuZCgnY29weScpO1xuICAgIGRvY3VtZW50LmJvZHkucmVtb3ZlQ2hpbGQodG1wKTtcbiAgICBmb2N1cy5mb2N1cygpO1xuXG4gICAgdGhpcy5zZXRTdGF0ZSh7IGNvcGllZDogdHJ1ZSB9LCAoKSA9PiB7XG4gICAgICB3aW5kb3cuc2V0VGltZW91dCgoKSA9PiB0aGlzLnNldFN0YXRlKHsgY29waWVkOiBmYWxzZSB9KSwgMTUwMCk7XG4gICAgfSk7XG4gIH07XG5cbiAgcmVuZGVyKCkge1xuICAgIGNvbnN0IHsgY2hpbGRyZW4sIGxhbmd1YWdlID0gJ2pzeCcsIGNvcHlhYmxlLCBib3JkZXJlZCwgcGFkZGVkLCAuLi5yZXN0IH0gPSB0aGlzLnByb3BzO1xuICAgIGNvbnN0IHsgY29waWVkIH0gPSB0aGlzLnN0YXRlO1xuXG4gICAgcmV0dXJuIGNoaWxkcmVuID8gKFxuICAgICAgPFdyYXBwZXIgYm9yZGVyZWQ9e2JvcmRlcmVkfSBwYWRkZWQ9e3BhZGRlZH0+XG4gICAgICAgIDxTY3JvbGxlcj5cbiAgICAgICAgICA8U3ludGF4SGlnaGxpZ2h0ZXJcbiAgICAgICAgICAgIHBhZGRlZD17cGFkZGVkIHx8IGJvcmRlcmVkfVxuICAgICAgICAgICAgbGFuZ3VhZ2U9e2xhbmd1YWdlfVxuICAgICAgICAgICAgdXNlSW5saW5lU3R5bGVzPXtmYWxzZX1cbiAgICAgICAgICAgIFByZVRhZz17UHJlfVxuICAgICAgICAgICAgQ29kZVRhZz17Q29kZX1cbiAgICAgICAgICAgIGxpbmVOdW1iZXJDb250YWluZXJTdHlsZT17e319XG4gICAgICAgICAgICB7Li4ucmVzdH1cbiAgICAgICAgICA+XG4gICAgICAgICAgICB7dGhpcy5mb3JtYXRDb2RlKGxhbmd1YWdlLCBjaGlsZHJlbi50cmltKCkpfVxuICAgICAgICAgIDwvU3ludGF4SGlnaGxpZ2h0ZXI+XG4gICAgICAgIDwvU2Nyb2xsZXI+XG4gICAgICAgIHtjb3B5YWJsZSA/IChcbiAgICAgICAgICA8QWN0aW9uQmFyPlxuICAgICAgICAgICAgPEFjdGlvbkJ1dHRvbiBvbkNsaWNrPXt0aGlzLm9uQ2xpY2t9Pntjb3BpZWQgPyAnY29waWVkJyA6ICdjb3B5J308L0FjdGlvbkJ1dHRvbj5cbiAgICAgICAgICA8L0FjdGlvbkJhcj5cbiAgICAgICAgKSA6IG51bGx9XG4gICAgICA8L1dyYXBwZXI+XG4gICAgKSA6IG51bGw7XG4gIH1cbn1cbiJdfQ== */",
+                            ],
+                            "defaultProps": undefined,
+                            "displayName": "Pre",
+                            "render": [Function],
+                            "withComponent": [Function],
+                          }
+                        }
+                        language="jsx"
+                        lineNumberContainerStyle={Object {}}
+                        useInlineStyles={false}
                       >
-                        <div>
-                          <div
-                            style={
-                              Object {
-                                "paddingLeft": 18,
-                                "paddingRight": 3,
-                              }
-                            }
+                        <Pre
+                          className="hljs"
+                        >
+                          <pre
+                            className="hljs emotion-2 emotion-3"
                           >
-                            <span
-                              style={
-                                Object {
-                                  "color": "#444",
-                                }
-                              }
-                            >
-                              &lt;
-                              div
-                            </span>
-                            <Props
-                              maxPropArrayLength={3}
-                              maxPropObjectKeys={3}
-                              maxPropStringLength={50}
-                              maxPropsIntoLine={3}
-                              node={
-                                <div>
-                                  It's a 
-                                  TestComponent
-                                   story:
-                                  <TestComponent
-                                    array={
-                                      Array [
-                                        1,
-                                        2,
-                                        3,
+                            <Code>
+                              <code
+                                className="emotion-0 emotion-1"
+                              >
+                                <span
+                                  className="token tag"
+                                  key="code-segement0"
+                                >
+                                  <span
+                                    className="token tag"
+                                    key="code-segment-1-0"
+                                  >
+                                    <span
+                                      className="token punctuation"
+                                      key="code-segment-1-0"
+                                    >
+                                      &lt;
+                                    </span>
+                                    div
+                                  </span>
+                                  <span
+                                    className="token punctuation"
+                                    key="code-segment-1-1"
+                                  >
+                                    &gt;
+                                  </span>
+                                </span>
+                                <span
+                                  className="token plain-text"
+                                  key="code-segement1"
+                                >
+                                  
+  It's a TestComponent story:
+  
+                                </span>
+                                <span
+                                  className="token tag"
+                                  key="code-segement2"
+                                >
+                                  <span
+                                    className="token tag"
+                                    key="code-segment-1-0"
+                                  >
+                                    <span
+                                      className="token punctuation"
+                                      key="code-segment-1-0"
+                                    >
+                                      &lt;
+                                    </span>
+                                    TestComponent
+                                  </span>
+                                  
+    
+                                  <span
+                                    className="token attr-name"
+                                    key="code-segment-1-2"
+                                  >
+                                    func
+                                  </span>
+                                  <span
+                                    className="token script language-javascript"
+                                    key="code-segment-1-3"
+                                  >
+                                    <span
+                                      className="token script-punctuation punctuation"
+                                      key="code-segment-1-0"
+                                    >
+                                      =
+                                    </span>
+                                    <span
+                                      className="token punctuation"
+                                      key="code-segment-1-1"
+                                    >
+                                      {
+                                    </span>
+                                    <span
+                                      className="token keyword"
+                                      key="code-segment-1-2"
+                                    >
+                                      function
+                                    </span>
+                                     
+                                    <span
+                                      className="token function"
+                                      key="code-segment-1-4"
+                                    >
+                                      noRefCheck
+                                    </span>
+                                    <span
+                                      className="token punctuation"
+                                      key="code-segment-1-5"
+                                    >
+                                      (
+                                    </span>
+                                    <span
+                                      className="token punctuation"
+                                      key="code-segment-1-6"
+                                    >
+                                      )
+                                    </span>
+                                     
+                                    <span
+                                      className="token punctuation"
+                                      key="code-segment-1-8"
+                                    >
+                                      {
+                                    </span>
+                                    <span
+                                      className="token punctuation"
+                                      key="code-segment-1-9"
+                                    >
+                                      }
+                                    </span>
+                                    <span
+                                      className="token punctuation"
+                                      key="code-segment-1-10"
+                                    >
+                                      }
+                                    </span>
+                                  </span>
+                                  
+    
+                                  <span
+                                    className="token attr-name"
+                                    key="code-segment-1-5"
+                                  >
+                                    obj
+                                  </span>
+                                  <span
+                                    className="token script language-javascript"
+                                    key="code-segment-1-6"
+                                  >
+                                    <span
+                                      className="token script-punctuation punctuation"
+                                      key="code-segment-1-0"
+                                    >
+                                      =
+                                    </span>
+                                    <span
+                                      className="token punctuation"
+                                      key="code-segment-1-1"
+                                    >
+                                      {
+                                    </span>
+                                    <span
+                                      className="token punctuation"
+                                      key="code-segment-1-2"
+                                    >
+                                      {
+                                    </span>
+                                    
+      a
+                                    <span
+                                      className="token punctuation"
+                                      key="code-segment-1-4"
+                                    >
+                                      :
+                                    </span>
+                                     
+                                    <span
+                                      className="token string"
+                                      key="code-segment-1-6"
+                                    >
+                                      'a'
+                                    </span>
+                                    <span
+                                      className="token punctuation"
+                                      key="code-segment-1-7"
+                                    >
+                                      ,
+                                    </span>
+                                    
+      b
+                                    <span
+                                      className="token punctuation"
+                                      key="code-segment-1-9"
+                                    >
+                                      :
+                                    </span>
+                                     
+                                    <span
+                                      className="token string"
+                                      key="code-segment-1-11"
+                                    >
+                                      'b'
+                                    </span>
+                                    
+    
+                                    <span
+                                      className="token punctuation"
+                                      key="code-segment-1-13"
+                                    >
+                                      }
+                                    </span>
+                                    <span
+                                      className="token punctuation"
+                                      key="code-segment-1-14"
+                                    >
+                                      }
+                                    </span>
+                                  </span>
+                                  
+    
+                                  <span
+                                    className="token attr-name"
+                                    key="code-segment-1-8"
+                                  >
+                                    array
+                                  </span>
+                                  <span
+                                    className="token script language-javascript"
+                                    key="code-segment-1-9"
+                                  >
+                                    <span
+                                      className="token script-punctuation punctuation"
+                                      key="code-segment-1-0"
+                                    >
+                                      =
+                                    </span>
+                                    <span
+                                      className="token punctuation"
+                                      key="code-segment-1-1"
+                                    >
+                                      {
+                                    </span>
+                                    <span
+                                      className="token punctuation"
+                                      key="code-segment-1-2"
+                                    >
+                                      [
+                                    </span>
+                                    
+      
+                                    <span
+                                      className="token number"
+                                      key="code-segment-1-4"
+                                    >
+                                      1
+                                    </span>
+                                    <span
+                                      className="token punctuation"
+                                      key="code-segment-1-5"
+                                    >
+                                      ,
+                                    </span>
+                                    
+      
+                                    <span
+                                      className="token number"
+                                      key="code-segment-1-7"
+                                    >
+                                      2
+                                    </span>
+                                    <span
+                                      className="token punctuation"
+                                      key="code-segment-1-8"
+                                    >
+                                      ,
+                                    </span>
+                                    
+      
+                                    <span
+                                      className="token number"
+                                      key="code-segment-1-10"
+                                    >
+                                      3
+                                    </span>
+                                    
+    
+                                    <span
+                                      className="token punctuation"
+                                      key="code-segment-1-12"
+                                    >
                                       ]
-                                    }
-                                    bool={true}
-                                    func={[Function]}
-                                    number={7}
-                                    obj={
-                                      Object {
-                                        "a": "a",
-                                        "b": "b",
+                                    </span>
+                                    <span
+                                      className="token punctuation"
+                                      key="code-segment-1-13"
+                                    >
                                       }
-                                    }
-                                    string="seven"
-                                  />
-                                </div>
-                              }
-                              singleLine={false}
-                            >
-                              <span />
-                            </Props>
-                            <span
-                              style={
-                                Object {
-                                  "color": "#444",
-                                }
-                              }
-                            >
-                              &gt;
-                            </span>
-                          </div>
-                          <Node
-                            depth={1}
-                            key=".0"
-                            maxPropArrayLength={3}
-                            maxPropObjectKeys={3}
-                            maxPropStringLength={50}
-                            maxPropsIntoLine={3}
-                            node="It's a "
-                          >
-                            <div
-                              style={
-                                Object {
-                                  "paddingLeft": 33,
-                                  "paddingRight": 3,
-                                }
-                              }
-                            >
-                              <span
-                                style={
-                                  Object {
-                                    "color": "#444",
-                                  }
-                                }
-                              >
-                                It's a 
-                              </span>
-                            </div>
-                          </Node>
-                          <Node
-                            depth={1}
-                            key=".1"
-                            maxPropArrayLength={3}
-                            maxPropObjectKeys={3}
-                            maxPropStringLength={50}
-                            maxPropsIntoLine={3}
-                            node="TestComponent"
-                          >
-                            <div
-                              style={
-                                Object {
-                                  "paddingLeft": 33,
-                                  "paddingRight": 3,
-                                }
-                              }
-                            >
-                              <span
-                                style={
-                                  Object {
-                                    "color": "#444",
-                                  }
-                                }
-                              >
-                                TestComponent
-                              </span>
-                            </div>
-                          </Node>
-                          <Node
-                            depth={1}
-                            key=".2"
-                            maxPropArrayLength={3}
-                            maxPropObjectKeys={3}
-                            maxPropStringLength={50}
-                            maxPropsIntoLine={3}
-                            node=" story:"
-                          >
-                            <div
-                              style={
-                                Object {
-                                  "paddingLeft": 33,
-                                  "paddingRight": 3,
-                                }
-                              }
-                            >
-                              <span
-                                style={
-                                  Object {
-                                    "color": "#444",
-                                  }
-                                }
-                              >
-                                 story:
-                              </span>
-                            </div>
-                          </Node>
-                          <Node
-                            depth={1}
-                            key=".3"
-                            maxPropArrayLength={3}
-                            maxPropObjectKeys={3}
-                            maxPropStringLength={50}
-                            maxPropsIntoLine={3}
-                            node={
-                              <TestComponent
-                                array={
-                                  Array [
-                                    1,
-                                    2,
-                                    3,
-                                  ]
-                                }
-                                bool={true}
-                                func={[Function]}
-                                number={7}
-                                obj={
-                                  Object {
-                                    "a": "a",
-                                    "b": "b",
-                                  }
-                                }
-                                string="seven"
-                              />
-                            }
-                          >
-                            <div
-                              style={
-                                Object {
-                                  "paddingLeft": 33,
-                                  "paddingRight": 3,
-                                }
-                              }
-                            >
-                              <span
-                                style={
-                                  Object {
-                                    "color": "#444",
-                                  }
-                                }
-                              >
-                                &lt;
-                                TestComponent
-                              </span>
-                              <Props
-                                maxPropArrayLength={3}
-                                maxPropObjectKeys={3}
-                                maxPropStringLength={50}
-                                maxPropsIntoLine={3}
-                                node={
-                                  <TestComponent
-                                    array={
-                                      Array [
-                                        1,
-                                        2,
-                                        3,
-                                      ]
-                                    }
-                                    bool={true}
-                                    func={[Function]}
-                                    number={7}
-                                    obj={
-                                      Object {
-                                        "a": "a",
-                                        "b": "b",
+                                    </span>
+                                  </span>
+                                  
+    
+                                  <span
+                                    className="token attr-name"
+                                    key="code-segment-1-11"
+                                  >
+                                    number
+                                  </span>
+                                  <span
+                                    className="token script language-javascript"
+                                    key="code-segment-1-12"
+                                  >
+                                    <span
+                                      className="token script-punctuation punctuation"
+                                      key="code-segment-1-0"
+                                    >
+                                      =
+                                    </span>
+                                    <span
+                                      className="token punctuation"
+                                      key="code-segment-1-1"
+                                    >
+                                      {
+                                    </span>
+                                    <span
+                                      className="token number"
+                                      key="code-segment-1-2"
+                                    >
+                                      7
+                                    </span>
+                                    <span
+                                      className="token punctuation"
+                                      key="code-segment-1-3"
+                                    >
                                       }
-                                    }
-                                    string="seven"
-                                  />
-                                }
-                                singleLine={true}
-                              >
-                                <span>
-                                  <span
-                                    key="func"
-                                  >
-                                    <span>
-                                      <br />
-                                        
-                                    </span>
-                                    <span
-                                      style={Object {}}
-                                    >
-                                      func
-                                    </span>
-                                    <span>
+                                    </span>
+                                  </span>
+                                  
+    
+                                  <span
+                                    className="token attr-name"
+                                    key="code-segment-1-14"
+                                  >
+                                    string
+                                  </span>
+                                  <span
+                                    className="token attr-value"
+                                    key="code-segment-1-15"
+                                  >
+                                    <span
+                                      className="token punctuation"
+                                      key="code-segment-1-0"
+                                    >
                                       =
-                                      <span
-                                        style={Object {}}
-                                      >
-                                        {
-                                        <PropVal
-                                          level={1}
-                                          maxPropArrayLength={3}
-                                          maxPropObjectKeys={3}
-                                          maxPropStringLength={50}
-                                          maxPropsIntoLine={3}
-                                          theme={Object {}}
-                                          val={[Function]}
-                                          valueStyles={null}
-                                        >
-                                          <span
-                                            style={
-                                              Object {
-                                                "color": "#170",
-                                              }
-                                            }
-                                          >
-                                            func
-                                          </span>
-                                        </PropVal>
-                                        }
-                                      </span>
-                                    </span>
-                                  </span>
-                                  <span
-                                    key="obj"
-                                  >
-                                    <span>
-                                      <br />
-                                        
-                                    </span>
-                                    <span
-                                      style={Object {}}
-                                    >
-                                      obj
-                                    </span>
-                                    <span>
-                                      =
-                                      <span
-                                        style={Object {}}
-                                      >
-                                        {
-                                        <PropVal
-                                          level={1}
-                                          maxPropArrayLength={3}
-                                          maxPropObjectKeys={3}
-                                          maxPropStringLength={50}
-                                          maxPropsIntoLine={3}
-                                          theme={Object {}}
-                                          val={
-                                            Object {
-                                              "a": "a",
-                                              "b": "b",
-                                            }
-                                          }
-                                          valueStyles={null}
-                                        >
-                                          <PreviewObject
-                                            level={1}
-                                            maxPropObjectKeys={3}
-                                            maxPropStringLength={50}
-                                            maxPropsIntoLine={3}
-                                            val={
-                                              Object {
-                                                "a": "a",
-                                                "b": "b",
-                                              }
-                                            }
-                                            valueStyles={
-                                              Object {
-                                                "array": Object {
-                                                  "color": "#666",
-                                                },
-                                                "attr": Object {
-                                                  "color": "#666",
-                                                },
-                                                "bool": Object {
-                                                  "color": "#a11",
-                                                },
-                                                "empty": Object {
-                                                  "color": "#444",
-                                                },
-                                                "func": Object {
-                                                  "color": "#170",
-                                                },
-                                                "number": Object {
-                                                  "color": "#a11",
-                                                },
-                                                "object": Object {
-                                                  "color": "#666",
-                                                },
-                                                "string": Object {
-                                                  "color": "#22a",
-                                                  "wordBreak": "break-word",
-                                                },
-                                              }
-                                            }
-                                          >
-                                            <span
-                                              style={
-                                                Object {
-                                                  "color": "#666",
-                                                }
-                                              }
-                                            >
-                                              {
-                                              <span
-                                                key="k0/.0"
-                                              >
-                                                <span
-                                                  style={
-                                                    Object {
-                                                      "color": "#666",
-                                                    }
-                                                  }
-                                                >
-                                                  a
-                                                </span>
-                                              </span>
-                                              : 
-                                              <PropVal
-                                                key="v0/.0"
-                                                level={2}
-                                                maxPropArrayLength={3}
-                                                maxPropObjectKeys={3}
-                                                maxPropStringLength={50}
-                                                maxPropsIntoLine={3}
-                                                theme={Object {}}
-                                                val="a"
-                                                valueStyles={
-                                                  Object {
-                                                    "array": Object {
-                                                      "color": "#666",
-                                                    },
-                                                    "attr": Object {
-                                                      "color": "#666",
-                                                    },
-                                                    "bool": Object {
-                                                      "color": "#a11",
-                                                    },
-                                                    "empty": Object {
-                                                      "color": "#444",
-                                                    },
-                                                    "func": Object {
-                                                      "color": "#170",
-                                                    },
-                                                    "number": Object {
-                                                      "color": "#a11",
-                                                    },
-                                                    "object": Object {
-                                                      "color": "#666",
-                                                    },
-                                                    "string": Object {
-                                                      "color": "#22a",
-                                                      "wordBreak": "break-word",
-                                                    },
-                                                  }
-                                                }
-                                              >
-                                                <span
-                                                  style={
-                                                    Object {
-                                                      "color": "#22a",
-                                                      "wordBreak": "break-word",
-                                                    }
-                                                  }
-                                                >
-                                                  'a'
-                                                </span>
-                                              </PropVal>
-                                              ,
-                                              <span
-                                                key="k1/.0"
-                                              >
-                                                <span
-                                                  style={
-                                                    Object {
-                                                      "color": "#666",
-                                                    }
-                                                  }
-                                                >
-                                                  b
-                                                </span>
-                                              </span>
-                                              : 
-                                              <PropVal
-                                                key="v1/.0"
-                                                level={2}
-                                                maxPropArrayLength={3}
-                                                maxPropObjectKeys={3}
-                                                maxPropStringLength={50}
-                                                maxPropsIntoLine={3}
-                                                theme={Object {}}
-                                                val="b"
-                                                valueStyles={
-                                                  Object {
-                                                    "array": Object {
-                                                      "color": "#666",
-                                                    },
-                                                    "attr": Object {
-                                                      "color": "#666",
-                                                    },
-                                                    "bool": Object {
-                                                      "color": "#a11",
-                                                    },
-                                                    "empty": Object {
-                                                      "color": "#444",
-                                                    },
-                                                    "func": Object {
-                                                      "color": "#170",
-                                                    },
-                                                    "number": Object {
-                                                      "color": "#a11",
-                                                    },
-                                                    "object": Object {
-                                                      "color": "#666",
-                                                    },
-                                                    "string": Object {
-                                                      "color": "#22a",
-                                                      "wordBreak": "break-word",
-                                                    },
-                                                  }
-                                                }
-                                              >
-                                                <span
-                                                  style={
-                                                    Object {
-                                                      "color": "#22a",
-                                                      "wordBreak": "break-word",
-                                                    }
-                                                  }
-                                                >
-                                                  'b'
-                                                </span>
-                                              </PropVal>
-                                              }
-                                            </span>
-                                          </PreviewObject>
-                                        </PropVal>
-                                        }
-                                      </span>
-                                    </span>
-                                  </span>
-                                  <span
-                                    key="array"
-                                  >
-                                    <span>
-                                      <br />
-                                        
-                                    </span>
-                                    <span
-                                      style={Object {}}
-                                    >
-                                      array
-                                    </span>
-                                    <span>
-                                      =
-                                      <span
-                                        style={Object {}}
-                                      >
-                                        {
-                                        <PropVal
-                                          level={1}
-                                          maxPropArrayLength={3}
-                                          maxPropObjectKeys={3}
-                                          maxPropStringLength={50}
-                                          maxPropsIntoLine={3}
-                                          theme={Object {}}
-                                          val={
-                                            Array [
-                                              1,
-                                              2,
-                                              3,
-                                            ]
-                                          }
-                                          valueStyles={null}
-                                        >
-                                          <PreviewArray
-                                            level={1}
-                                            maxPropArrayLength={3}
-                                            maxPropStringLength={50}
-                                            maxPropsIntoLine={3}
-                                            val={
-                                              Array [
-                                                1,
-                                                2,
-                                                3,
-                                              ]
-                                            }
-                                            valueStyles={
-                                              Object {
-                                                "array": Object {
-                                                  "color": "#666",
-                                                },
-                                                "attr": Object {
-                                                  "color": "#666",
-                                                },
-                                                "bool": Object {
-                                                  "color": "#a11",
-                                                },
-                                                "empty": Object {
-                                                  "color": "#444",
-                                                },
-                                                "func": Object {
-                                                  "color": "#170",
-                                                },
-                                                "number": Object {
-                                                  "color": "#a11",
-                                                },
-                                                "object": Object {
-                                                  "color": "#666",
-                                                },
-                                                "string": Object {
-                                                  "color": "#22a",
-                                                  "wordBreak": "break-word",
-                                                },
-                                              }
-                                            }
-                                          >
-                                            <span
-                                              style={
-                                                Object {
-                                                  "color": "#666",
-                                                }
-                                              }
-                                            >
-                                              [
-                                              <span
-                                                key="n0/.0"
-                                              >
-                                                <PropVal
-                                                  level={2}
-                                                  maxPropArrayLength={3}
-                                                  maxPropObjectKeys={3}
-                                                  maxPropStringLength={50}
-                                                  maxPropsIntoLine={3}
-                                                  theme={Object {}}
-                                                  val={1}
-                                                  valueStyles={
-                                                    Object {
-                                                      "array": Object {
-                                                        "color": "#666",
-                                                      },
-                                                      "attr": Object {
-                                                        "color": "#666",
-                                                      },
-                                                      "bool": Object {
-                                                        "color": "#a11",
-                                                      },
-                                                      "empty": Object {
-                                                        "color": "#444",
-                                                      },
-                                                      "func": Object {
-                                                        "color": "#170",
-                                                      },
-                                                      "number": Object {
-                                                        "color": "#a11",
-                                                      },
-                                                      "object": Object {
-                                                        "color": "#666",
-                                                      },
-                                                      "string": Object {
-                                                        "color": "#22a",
-                                                        "wordBreak": "break-word",
-                                                      },
-                                                    }
-                                                  }
-                                                >
-                                                  <span
-                                                    style={
-                                                      Object {
-                                                        "color": "#a11",
-                                                      }
-                                                    }
-                                                  >
-                                                    1
-                                                  </span>
-                                                </PropVal>
-                                              </span>
-                                              ,
-                                              <span
-                                                key="n1/.0"
-                                              >
-                                                <PropVal
-                                                  level={2}
-                                                  maxPropArrayLength={3}
-                                                  maxPropObjectKeys={3}
-                                                  maxPropStringLength={50}
-                                                  maxPropsIntoLine={3}
-                                                  theme={Object {}}
-                                                  val={2}
-                                                  valueStyles={
-                                                    Object {
-                                                      "array": Object {
-                                                        "color": "#666",
-                                                      },
-                                                      "attr": Object {
-                                                        "color": "#666",
-                                                      },
-                                                      "bool": Object {
-                                                        "color": "#a11",
-                                                      },
-                                                      "empty": Object {
-                                                        "color": "#444",
-                                                      },
-                                                      "func": Object {
-                                                        "color": "#170",
-                                                      },
-                                                      "number": Object {
-                                                        "color": "#a11",
-                                                      },
-                                                      "object": Object {
-                                                        "color": "#666",
-                                                      },
-                                                      "string": Object {
-                                                        "color": "#22a",
-                                                        "wordBreak": "break-word",
-                                                      },
-                                                    }
-                                                  }
-                                                >
-                                                  <span
-                                                    style={
-                                                      Object {
-                                                        "color": "#a11",
-                                                      }
-                                                    }
-                                                  >
-                                                    2
-                                                  </span>
-                                                </PropVal>
-                                              </span>
-                                              ,
-                                              <span
-                                                key="n2/.0"
-                                              >
-                                                <PropVal
-                                                  level={2}
-                                                  maxPropArrayLength={3}
-                                                  maxPropObjectKeys={3}
-                                                  maxPropStringLength={50}
-                                                  maxPropsIntoLine={3}
-                                                  theme={Object {}}
-                                                  val={3}
-                                                  valueStyles={
-                                                    Object {
-                                                      "array": Object {
-                                                        "color": "#666",
-                                                      },
-                                                      "attr": Object {
-                                                        "color": "#666",
-                                                      },
-                                                      "bool": Object {
-                                                        "color": "#a11",
-                                                      },
-                                                      "empty": Object {
-                                                        "color": "#444",
-                                                      },
-                                                      "func": Object {
-                                                        "color": "#170",
-                                                      },
-                                                      "number": Object {
-                                                        "color": "#a11",
-                                                      },
-                                                      "object": Object {
-                                                        "color": "#666",
-                                                      },
-                                                      "string": Object {
-                                                        "color": "#22a",
-                                                        "wordBreak": "break-word",
-                                                      },
-                                                    }
-                                                  }
-                                                >
-                                                  <span
-                                                    style={
-                                                      Object {
-                                                        "color": "#a11",
-                                                      }
-                                                    }
-                                                  >
-                                                    3
-                                                  </span>
-                                                </PropVal>
-                                              </span>
-                                              ]
-                                            </span>
-                                          </PreviewArray>
-                                        </PropVal>
-                                        }
-                                      </span>
-                                    </span>
-                                  </span>
-                                  <span
-                                    key="number"
-                                  >
-                                    <span>
-                                      <br />
-                                        
-                                    </span>
-                                    <span
-                                      style={Object {}}
-                                    >
-                                      number
-                                    </span>
-                                    <span>
-                                      =
-                                      <span
-                                        style={Object {}}
-                                      >
-                                        {
-                                        <PropVal
-                                          level={1}
-                                          maxPropArrayLength={3}
-                                          maxPropObjectKeys={3}
-                                          maxPropStringLength={50}
-                                          maxPropsIntoLine={3}
-                                          theme={Object {}}
-                                          val={7}
-                                          valueStyles={null}
-                                        >
-                                          <span
-                                            style={
-                                              Object {
-                                                "color": "#a11",
-                                              }
-                                            }
-                                          >
-                                            7
-                                          </span>
-                                        </PropVal>
-                                        }
-                                      </span>
-                                    </span>
-                                  </span>
-                                  <span
-                                    key="string"
-                                  >
-                                    <span>
-                                      <br />
-                                        
-                                    </span>
-                                    <span
-                                      style={Object {}}
-                                    >
-                                      string
-                                    </span>
-                                    <span>
-                                      =
-                                      <span
-                                        style={Object {}}
-                                      >
-                                        "
-                                        <PropVal
-                                          level={1}
-                                          maxPropArrayLength={3}
-                                          maxPropObjectKeys={3}
-                                          maxPropStringLength={50}
-                                          maxPropsIntoLine={3}
-                                          theme={Object {}}
-                                          val="seven"
-                                          valueStyles={null}
-                                        >
-                                          <span
-                                            style={
-                                              Object {
-                                                "color": "#22a",
-                                                "wordBreak": "break-word",
-                                              }
-                                            }
-                                          >
-                                            seven
-                                          </span>
-                                        </PropVal>
-                                        "
-                                      </span>
-                                    </span>
-                                  </span>
-                                  <span
-                                    key="bool"
-                                  >
-                                    <span>
-                                      <br />
-                                        
-                                    </span>
-                                    <span
-                                      style={Object {}}
-                                    >
-                                      bool
-                                    </span>
-                                    <br />
+                                    </span>
+                                    <span
+                                      className="token punctuation"
+                                      key="code-segment-1-1"
+                                    >
+                                      "
+                                    </span>
+                                    seven
+                                    <span
+                                      className="token punctuation"
+                                      key="code-segment-1-3"
+                                    >
+                                      "
+                                    </span>
+                                  </span>
+                                  
+    
+                                  <span
+                                    className="token attr-name"
+                                    key="code-segment-1-17"
+                                  >
+                                    bool
+                                  </span>
+                                  
+  
+                                  <span
+                                    className="token punctuation"
+                                    key="code-segment-1-19"
+                                  >
+                                    /&gt;
                                   </span>
                                 </span>
-                              </Props>
-                              <span
-                                style={
-                                  Object {
-                                    "color": "#444",
-                                  }
-                                }
-                              >
-                                /&gt;
-                              </span>
-                            </div>
-                          </Node>
-                          <div
-                            style={
-                              Object {
-                                "paddingLeft": 18,
-                                "paddingRight": 3,
-                              }
-                            }
-                          >
-                            <span
-                              style={
-                                Object {
-                                  "color": "#444",
-                                }
-                              }
-                            >
-                              &lt;/
-                              div
-                              &gt;
-                            </span>
-                          </div>
-                        </div>
-                      </Node>
+                                <span
+                                  className="token plain-text"
+                                  key="code-segement3"
+                                >
+                                  
+
+                                </span>
+                                <span
+                                  className="token tag"
+                                  key="code-segement4"
+                                >
+                                  <span
+                                    className="token tag"
+                                    key="code-segment-1-0"
+                                  >
+                                    <span
+                                      className="token punctuation"
+                                      key="code-segment-1-0"
+                                    >
+                                      &lt;/
+                                    </span>
+                                    div
+                                  </span>
+                                  <span
+                                    className="token punctuation"
+                                    key="code-segment-1-1"
+                                  >
+                                    &gt;
+                                  </span>
+                                </span>
+                                
+
+                              </code>
+                            </Code>
+                          </pre>
+                        </Pre>
+                      </SyntaxHighlighter>
                     </div>
-                    <CopyButton
-                      onClick={[Function]}
-                      theme={Object {}}
-                      toggled={false}
-                    >
-                      <ForwardRef
-                        onClick={[Function]}
-                        styles={Object {}}
-                      >
-                        <Styled(button)
-                          onClick={[Function]}
-                          styles={Object {}}
-                        >
-                          <button
-                            className="emotion-2 emotion-3"
-                            onClick={[Function]}
-                          >
-                            <ForwardRef
-                              toggled={false}
-                            >
-                              <Styled(div)
-                                toggled={false}
-                              >
-                                <div
-                                  className="emotion-0 emotion-1"
-                                >
-                                  <div
-                                    style={
-                                      Object {
-                                        "marginBottom": 6,
-                                      }
-                                    }
-                                  >
-                                    Copied!
-                                  </div>
-                                  <div>
-                                    Copy
-                                  </div>
-                                </div>
-                              </Styled(div)>
-                            </ForwardRef>
-                          </button>
-                        </Styled(button)>
-                      </ForwardRef>
-                    </CopyButton>
-                  </pre>
-                </Styled(pre)>
-              </ForwardRef>
-            </Pre>
+                  </Scroller>
+                </div>
+              </Wrapper>
+            </CopyableCode>
           </div>
         </div>
       </div>
