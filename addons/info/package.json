{
  "name": "@storybook/addon-info",
  "version": "4.0.0-alpha.12",
  "description": "A Storybook addon to show additional information for your stories.",
  "repository": {
    "type": "git",
    "url": "https://github.com/storybooks/storybook.git"
  },
  "license": "MIT",
  "main": "dist/index.js",
  "jsnext:main": "src/index.js",
  "scripts": {
    "prepare": "node ../../scripts/prepare.js"
  },
  "dependencies": {
<<<<<<< HEAD
    "@storybook/addons": "4.0.0-alpha.9",
    "@storybook/client-logger": "4.0.0-alpha.9",
    "@storybook/components": "4.0.0-alpha.9",
=======
    "@storybook/addons": "4.0.0-alpha.12",
    "@storybook/client-logger": "4.0.0-alpha.12",
    "@storybook/components": "4.0.0-alpha.12",
    "babel-runtime": "^6.26.0",
>>>>>>> dbf243d3
    "core-js": "2.5.7",
    "global": "^4.3.2",
    "marksy": "^6.0.3",
    "nested-object-assign": "^1.0.1",
    "prop-types": "^15.6.1",
    "react-addons-create-fragment": "^15.5.3",
    "react-emotion": "^9.1.3",
    "react-lifecycles-compat": "^3.0.4",
    "util-deprecate": "^1.0.2"
  },
  "devDependencies": {
    "react-test-renderer": "^16.4.0"
  },
  "peerDependencies": {
    "react": "*"
  }
}<|MERGE_RESOLUTION|>--- conflicted
+++ resolved
@@ -13,16 +13,9 @@
     "prepare": "node ../../scripts/prepare.js"
   },
   "dependencies": {
-<<<<<<< HEAD
-    "@storybook/addons": "4.0.0-alpha.9",
-    "@storybook/client-logger": "4.0.0-alpha.9",
-    "@storybook/components": "4.0.0-alpha.9",
-=======
     "@storybook/addons": "4.0.0-alpha.12",
     "@storybook/client-logger": "4.0.0-alpha.12",
     "@storybook/components": "4.0.0-alpha.12",
-    "babel-runtime": "^6.26.0",
->>>>>>> dbf243d3
     "core-js": "2.5.7",
     "global": "^4.3.2",
     "marksy": "^6.0.3",
