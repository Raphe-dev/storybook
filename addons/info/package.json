{
  "name": "@storybook/addon-info",
<<<<<<< HEAD
  "version": "5.2.0-beta.13",
=======
  "version": "5.2.0-beta.17",
>>>>>>> bba0364e
  "description": "A Storybook addon to show additional information for your stories.",
  "keywords": [
    "addon",
    "storybook"
  ],
  "homepage": "https://github.com/storybookjs/storybook/tree/master/addons/info",
  "bugs": {
    "url": "https://github.com/storybookjs/storybook/issues"
  },
  "repository": {
    "type": "git",
    "url": "https://github.com/storybookjs/storybook.git",
    "directory": "addons/info"
  },
  "license": "MIT",
  "main": "dist/index.js",
  "jsnext:main": "src/index.js",
  "scripts": {
    "prepare": "node ../../scripts/prepare.js"
  },
  "dependencies": {
<<<<<<< HEAD
    "@storybook/addons": "5.2.0-beta.13",
    "@storybook/client-logger": "5.2.0-beta.13",
    "@storybook/components": "5.2.0-beta.13",
    "@storybook/theming": "5.2.0-beta.13",
=======
    "@storybook/addons": "5.2.0-beta.17",
    "@storybook/client-logger": "5.2.0-beta.17",
    "@storybook/components": "5.2.0-beta.17",
    "@storybook/theming": "5.2.0-beta.17",
>>>>>>> bba0364e
    "core-js": "^3.0.1",
    "global": "^4.3.2",
    "jsx-to-string": "^1.4.0",
    "marksy": "^7.0.0",
    "nested-object-assign": "^1.0.3",
    "prop-types": "^15.7.2",
    "react": "^16.8.3",
    "react-addons-create-fragment": "^15.6.2",
    "react-element-to-jsx-string": "^14.0.2",
    "react-is": "^16.8.3",
    "react-lifecycles-compat": "^3.0.4",
    "util-deprecate": "^1.0.2"
  },
  "devDependencies": {
    "react-test-renderer": "^16.8.3"
  },
  "peerDependencies": {
    "react": "*"
  },
  "publishConfig": {
    "access": "public"
  }
}<|MERGE_RESOLUTION|>--- conflicted
+++ resolved
@@ -1,10 +1,6 @@
 {
   "name": "@storybook/addon-info",
-<<<<<<< HEAD
-  "version": "5.2.0-beta.13",
-=======
   "version": "5.2.0-beta.17",
->>>>>>> bba0364e
   "description": "A Storybook addon to show additional information for your stories.",
   "keywords": [
     "addon",
@@ -26,17 +22,10 @@
     "prepare": "node ../../scripts/prepare.js"
   },
   "dependencies": {
-<<<<<<< HEAD
-    "@storybook/addons": "5.2.0-beta.13",
-    "@storybook/client-logger": "5.2.0-beta.13",
-    "@storybook/components": "5.2.0-beta.13",
-    "@storybook/theming": "5.2.0-beta.13",
-=======
     "@storybook/addons": "5.2.0-beta.17",
     "@storybook/client-logger": "5.2.0-beta.17",
     "@storybook/components": "5.2.0-beta.17",
     "@storybook/theming": "5.2.0-beta.17",
->>>>>>> bba0364e
     "core-js": "^3.0.1",
     "global": "^4.3.2",
     "jsx-to-string": "^1.4.0",
