--- conflicted
+++ resolved
@@ -22,22 +22,15 @@
     "prepare": "node ../../scripts/prepare.js"
   },
   "dependencies": {
-<<<<<<< HEAD
     "@emotion/core": "10.0.2",
     "global": "^4.3.2",
     "react-draggable": "^3.1.1",
     "react-smooshpack": "^0.0.56",
-    "@storybook/channel-postmessage": "5.2.0-unreleased.0",
-    "@storybook/addons": "5.2.0-unreleased.0",
-    "@storybook/components": "5.2.0-unreleased.0",
-    "@storybook/router": "5.2.0-unreleased.0",
-    "@storybook/theming": "5.2.0-unreleased.0",
-=======
+    "@storybook/channel-postmessage": "5.2.0-alpha.23",
     "@storybook/addons": "5.2.0-alpha.23",
     "@storybook/components": "5.2.0-alpha.23",
     "@storybook/router": "5.2.0-alpha.23",
     "@storybook/theming": "5.2.0-alpha.23",
->>>>>>> bb7a6250
     "core-js": "^3.0.1",
     "estraverse": "^4.2.0",
     "loader-utils": "^1.2.3",
