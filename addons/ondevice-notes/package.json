{
  "name": "@storybook/addon-ondevice-notes",
  "version": "5.1.0-alpha.34",
  "description": "Write notes for your react-native Storybook stories.",
  "keywords": [
    "addon",
    "notes",
    "storybook",
    "react-native"
  ],
  "repository": {
    "type": "git",
    "url": "https://github.com/storybooks/storybook.git",
    "directory": "addons/ondevice-notes"
  },
  "license": "MIT",
  "main": "dist/index.js",
  "jsnext:main": "src/index.js",
  "scripts": {
    "prepare": "node ../../scripts/prepare.js"
  },
  "dependencies": {
<<<<<<< HEAD
    "@storybook/addons": "^5.1.0-alpha.33",
=======
    "@storybook/addons": "5.1.0-alpha.34",
>>>>>>> a83f1fa7
    "core-js": "^2.6.5",
    "prop-types": "^15.7.2",
    "react-native-simple-markdown": "^1.1.0"
  },
  "peerDependencies": {
    "react": "*",
    "react-native": "*"
  },
  "publishConfig": {
    "access": "public"
  }
}<|MERGE_RESOLUTION|>--- conflicted
+++ resolved
@@ -20,11 +20,7 @@
     "prepare": "node ../../scripts/prepare.js"
   },
   "dependencies": {
-<<<<<<< HEAD
-    "@storybook/addons": "^5.1.0-alpha.33",
-=======
     "@storybook/addons": "5.1.0-alpha.34",
->>>>>>> a83f1fa7
     "core-js": "^2.6.5",
     "prop-types": "^15.7.2",
     "react-native-simple-markdown": "^1.1.0"
