{
  "name": "@storybook/addon-ondevice-knobs",
  "version": "5.3.0-alpha.38",
  "description": "Display storybook story knobs on your deviced.",
  "keywords": [
    "addon",
    "knobs",
    "ondevice",
    "react-native",
    "storybook"
  ],
  "repository": {
    "type": "git",
    "url": "https://github.com/storybookjs/storybook.git",
    "directory": "addons/ondevice-knobs"
  },
  "license": "MIT",
  "files": [
    "dist/**/*",
    "docs/**/*",
    "README.md",
    "*.js",
    "*.d.ts"
  ],
  "main": "dist/index.js",
  "scripts": {
    "prepare": "node ../../scripts/prepare.js"
  },
  "dependencies": {
    "@storybook/addons": "5.3.0-alpha.38",
    "@storybook/core-events": "5.3.0-alpha.38",
    "core-js": "^3.0.1",
    "deep-equal": "^1.1.0",
    "prop-types": "^15.7.2",
    "react-native-color-picker": "^0.4.0",
    "react-native-modal-datetime-picker": "^7.4.2",
    "react-native-modal-selector": "^1.0.2",
    "react-native-switch": "^1.5.0"
  },
  "peerDependencies": {
<<<<<<< HEAD
    "@storybook/addon-knobs": "5.3.0-alpha.22",
=======
    "@storybook/addon-knobs": "5.2.0-alpha.34",
>>>>>>> 869aaf62
    "react": "*",
    "react-native": "*"
  },
  "publishConfig": {
    "access": "public"
  }
}<|MERGE_RESOLUTION|>--- conflicted
+++ resolved
@@ -38,11 +38,7 @@
     "react-native-switch": "^1.5.0"
   },
   "peerDependencies": {
-<<<<<<< HEAD
-    "@storybook/addon-knobs": "5.3.0-alpha.22",
-=======
     "@storybook/addon-knobs": "5.2.0-alpha.34",
->>>>>>> 869aaf62
     "react": "*",
     "react-native": "*"
   },
