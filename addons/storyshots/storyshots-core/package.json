{
  "name": "@storybook/addon-storyshots",
  "version": "4.1.0-alpha.3",
  "description": "StoryShots is a Jest Snapshot Testing Addon for Storybook.",
  "keywords": [
    "addon",
    "storybook"
  ],
  "homepage": "https://github.com/storybooks/storybook/tree/master/addons/storyshorts/storyshots-core",
  "publishConfig": {
    "access": "public"
  },
  "bugs": {
    "url": "https://github.com/storybooks/storybook/issues"
  },
  "repository": {
    "type": "git",
    "url": "https://github.com/storybooks/storybook.git"
  },
  "license": "MIT",
  "main": "dist/index.js",
  "jsnext:main": "src/index.js",
  "scripts": {
    "build-storybook": "build-storybook",
    "example": "jest storyshot.test",
    "prepare": "node ../../../scripts/prepare.js",
    "storybook": "start-storybook -p 6006"
  },
  "dependencies": {
    "@babel/runtime": "^7.1.2",
    "@storybook/addons": "4.1.0-alpha.3",
    "glob": "^7.1.3",
    "global": "^4.3.2",
    "jest-specific-snapshot": "^1.0.0",
    "read-pkg-up": "^4.0.0"
  },
  "devDependencies": {
<<<<<<< HEAD
    "@storybook/addon-actions": "4.1.0-alpha.2",
    "@storybook/addon-links": "4.1.0-alpha.2",
    "@storybook/addons": "4.1.0-alpha.2",
    "@storybook/react": "4.1.0-alpha.2",
=======
    "@storybook/addon-actions": "4.1.0-alpha.3",
    "@storybook/addon-links": "4.1.0-alpha.3",
    "@storybook/addons": "4.1.0-alpha.1",
    "@storybook/react": "4.1.0-alpha.3",
>>>>>>> e11617cb
    "enzyme-to-json": "^3.3.4",
    "react": "^16.6.0"
  }
}<|MERGE_RESOLUTION|>--- conflicted
+++ resolved
@@ -35,17 +35,10 @@
     "read-pkg-up": "^4.0.0"
   },
   "devDependencies": {
-<<<<<<< HEAD
-    "@storybook/addon-actions": "4.1.0-alpha.2",
-    "@storybook/addon-links": "4.1.0-alpha.2",
-    "@storybook/addons": "4.1.0-alpha.2",
-    "@storybook/react": "4.1.0-alpha.2",
-=======
     "@storybook/addon-actions": "4.1.0-alpha.3",
     "@storybook/addon-links": "4.1.0-alpha.3",
-    "@storybook/addons": "4.1.0-alpha.1",
+    "@storybook/addons": "4.1.0-alpha.3",
     "@storybook/react": "4.1.0-alpha.3",
->>>>>>> e11617cb
     "enzyme-to-json": "^3.3.4",
     "react": "^16.6.0"
   }
