--- conflicted
+++ resolved
@@ -29,12 +29,8 @@
     "storybook": "start-storybook -p 6006"
   },
   "dependencies": {
-<<<<<<< HEAD
     "@jest/transform": "^24.9.0",
-    "@storybook/addons": "5.3.0-alpha.7",
-=======
     "@storybook/addons": "5.3.0-alpha.9",
->>>>>>> 72253403
     "core-js": "^3.0.1",
     "glob": "^7.1.3",
     "global": "^4.3.2",
