{
  "name": "@storybook/addon-storyshots",
  "version": "5.3.0-alpha.45",
  "description": "StoryShots is a Jest Snapshot Testing Addon for Storybook.",
  "keywords": [
    "addon",
    "storybook"
  ],
  "homepage": "https://github.com/storybookjs/storybook/tree/master/addons/storyshots/storyshots-core",
  "bugs": {
    "url": "https://github.com/storybookjs/storybook/issues"
  },
  "repository": {
    "type": "git",
    "url": "https://github.com/storybookjs/storybook.git",
    "directory": "addons/storyshots/storyshots-core"
  },
  "license": "MIT",
  "files": [
    "dist/**/*",
    "docs/**/*",
    "README.md",
    "*.js",
    "*.d.ts"
  ],
  "main": "dist/index.js",
  "types": "dist/index.d.ts",
  "scripts": {
    "build-storybook": "build-storybook",
    "example": "jest storyshot.test",
    "prepare": "node ../../../scripts/prepare.js",
    "storybook": "start-storybook -p 6006"
  },
  "dependencies": {
    "@jest/transform": "^24.9.0",
<<<<<<< HEAD
    "@storybook/addons": "5.3.0-alpha.44",
    "@storybook/client-api": "5.3.0-alpha.44",
    "@storybook/router": "5.3.0-alpha.44",
=======
    "@storybook/addons": "5.3.0-alpha.45",
    "@storybook/client-api": "5.3.0-alpha.45",
>>>>>>> 54cddeb7
    "@types/glob": "^7.1.1",
    "@types/jest": "^24.0.16",
    "@types/jest-specific-snapshot": "^0.5.3",
    "core-js": "^3.0.1",
    "glob": "^7.1.3",
    "global": "^4.3.2",
    "jest-specific-snapshot": "^2.0.0",
    "read-pkg-up": "^7.0.0",
    "regenerator-runtime": "^0.13.3",
    "ts-dedent": "^1.1.0"
  },
  "devDependencies": {
    "@storybook/addon-docs": "5.3.0-alpha.45",
    "@storybook/react": "5.3.0-alpha.45",
    "babel-loader": "^8.0.6",
    "enzyme-to-json": "^3.4.1",
    "jest-emotion": "^10.0.17",
    "react": "^16.8.3"
  },
  "publishConfig": {
    "access": "public"
  }
}<|MERGE_RESOLUTION|>--- conflicted
+++ resolved
@@ -33,14 +33,9 @@
   },
   "dependencies": {
     "@jest/transform": "^24.9.0",
-<<<<<<< HEAD
-    "@storybook/addons": "5.3.0-alpha.44",
-    "@storybook/client-api": "5.3.0-alpha.44",
-    "@storybook/router": "5.3.0-alpha.44",
-=======
     "@storybook/addons": "5.3.0-alpha.45",
     "@storybook/client-api": "5.3.0-alpha.45",
->>>>>>> 54cddeb7
+    "@storybook/router": "5.3.0-alpha.45",
     "@types/glob": "^7.1.1",
     "@types/jest": "^24.0.16",
     "@types/jest-specific-snapshot": "^0.5.3",
