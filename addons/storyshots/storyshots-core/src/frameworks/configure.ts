--- conflicted
+++ resolved
@@ -94,12 +94,8 @@
   });
 
   if (stories && stories.length) {
-<<<<<<< HEAD
-    storybook.configure(stories, false);
-=======
     // eslint-disable-next-line global-require, import/no-dynamic-require
     storybook.configure(() => stories.map(f => require(f)), false);
->>>>>>> 9cbc8285
   }
 }
 
