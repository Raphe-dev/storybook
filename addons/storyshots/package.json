{
  "name": "@storybook/addon-storyshots",
<<<<<<< HEAD
  "version": "3.2.0-alpha.7",
=======
  "version": "3.1.9",
>>>>>>> ba3b2a85
  "description": "StoryShots is a Jest Snapshot Testing Addon for Storybook.",
  "license": "MIT",
  "main": "dist/index.js",
  "repository": {
    "type": "git",
    "url": "https://github.com/storybooks/storybook.git"
  },
  "scripts": {
    "build-storybook": "build-storybook",
    "prepublish": "babel ./src --out-dir ./dist",
    "storybook": "start-storybook -p 6006"
  },
  "dependencies": {
    "babel-runtime": "^6.23.0",
    "global": "^4.3.2",
    "prop-types": "^15.5.10",
    "read-pkg-up": "^2.0.0"
  },
  "devDependencies": {
    "@storybook/addons": "^3.1.6",
    "@storybook/channels": "^3.1.6",
<<<<<<< HEAD
    "@storybook/react": "^3.2.0-alpha.7",
=======
    "@storybook/react": "^3.1.9",
>>>>>>> ba3b2a85
    "babel-cli": "^6.24.1",
    "babel-plugin-transform-runtime": "^6.23.0",
    "babel-preset-es2015": "^6.24.1",
    "babel-preset-react": "^6.24.1",
    "react": "^15.5.4",
    "react-dom": "^15.5.4"
  },
  "peerDependencies": {
    "@storybook/addons": "^3.1.6",
    "@storybook/channels": "^3.1.6",
<<<<<<< HEAD
    "@storybook/react": "^3.2.0-alpha.7",
=======
    "@storybook/react": "^3.1.9",
>>>>>>> ba3b2a85
    "babel-core": "^6.24.1",
    "react": "*",
    "react-test-renderer": "*"
  }
}<|MERGE_RESOLUTION|>--- conflicted
+++ resolved
@@ -1,10 +1,6 @@
 {
   "name": "@storybook/addon-storyshots",
-<<<<<<< HEAD
   "version": "3.2.0-alpha.7",
-=======
-  "version": "3.1.9",
->>>>>>> ba3b2a85
   "description": "StoryShots is a Jest Snapshot Testing Addon for Storybook.",
   "license": "MIT",
   "main": "dist/index.js",
@@ -26,11 +22,7 @@
   "devDependencies": {
     "@storybook/addons": "^3.1.6",
     "@storybook/channels": "^3.1.6",
-<<<<<<< HEAD
     "@storybook/react": "^3.2.0-alpha.7",
-=======
-    "@storybook/react": "^3.1.9",
->>>>>>> ba3b2a85
     "babel-cli": "^6.24.1",
     "babel-plugin-transform-runtime": "^6.23.0",
     "babel-preset-es2015": "^6.24.1",
@@ -41,11 +33,7 @@
   "peerDependencies": {
     "@storybook/addons": "^3.1.6",
     "@storybook/channels": "^3.1.6",
-<<<<<<< HEAD
     "@storybook/react": "^3.2.0-alpha.7",
-=======
-    "@storybook/react": "^3.1.9",
->>>>>>> ba3b2a85
     "babel-core": "^6.24.1",
     "react": "*",
     "react-test-renderer": "*"
