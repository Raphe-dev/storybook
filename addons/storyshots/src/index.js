--- conflicted
+++ resolved
@@ -105,11 +105,7 @@
 
           it(story.name, () => {
             const context = { fileName, kind, story: story.name };
-<<<<<<< HEAD
-            options.test({ story, context });
-=======
             return options.test({ story, context });
->>>>>>> cd3ae79d
           });
         }
       });
