import reactTestRenderer from 'react-test-renderer';
import shallow from 'react-test-renderer/shallow';
import 'jest-specific-snapshot';
import { getSnapshotFileName } from './utils';

<<<<<<< HEAD
function getRenderedTree(story, context, options) {
  const storyElement = story.render(context);
  return renderer.create(storyElement, options).toJSON();
}

export const snapshotWithOptions = options => ({ story, context }) => {
  const tree = getRenderedTree(story, context, options);
  expect(tree).toMatchSnapshot();
=======
function getRenderedTree(story, context, { renderer, serializer, ...rendererOptions }) {
  const currentRenderer = renderer || reactTestRenderer.create;
  const storyElement = story.render(context);
  const tree = currentRenderer(storyElement, rendererOptions);
  return serializer ? serializer(tree) : tree;
}

export const snapshotWithOptions = options => ({ story, context, snapshotFileName }) => {
  const tree = getRenderedTree(story, context, options);

  if (snapshotFileName) {
    expect(tree).toMatchSpecificSnapshot(snapshotFileName);
  } else {
    expect(tree).toMatchSnapshot();
  }

  tree.unmount();
};

export const multiSnapshotWithOptions = options => ({ context }) => {
  snapshotWithOptions({ ...options, snapshotFileName: getSnapshotFileName(context) });
>>>>>>> 295c8b42
};

export const multiSnapshotWithOptions = options => ({ story, context }) => {
  const tree = getRenderedTree(story, context, options);
  const snapshotFileName = getSnapshotFileName(context);

  if (!snapshotFileName) {
    expect(tree).toMatchSnapshot();
    return;
  }

  expect(tree).toMatchSpecificSnapshot(snapshotFileName);
};

export const snapshot = snapshotWithOptions({});

export function shallowSnapshot({ story, context, options: { renderer, serializer } }) {
  const shallowRenderer = renderer || shallow.createRenderer();
  const tree = shallowRenderer.render(story.render(context));
  const serializedTree = serializer ? serializer(tree) : tree;
  expect(serializedTree).toMatchSnapshot();
}

export function renderOnly({ story, context }) {
  const storyElement = story.render(context);
  reactTestRenderer.create(storyElement);
}<|MERGE_RESOLUTION|>--- conflicted
+++ resolved
@@ -3,16 +3,6 @@
 import 'jest-specific-snapshot';
 import { getSnapshotFileName } from './utils';
 
-<<<<<<< HEAD
-function getRenderedTree(story, context, options) {
-  const storyElement = story.render(context);
-  return renderer.create(storyElement, options).toJSON();
-}
-
-export const snapshotWithOptions = options => ({ story, context }) => {
-  const tree = getRenderedTree(story, context, options);
-  expect(tree).toMatchSnapshot();
-=======
 function getRenderedTree(story, context, { renderer, serializer, ...rendererOptions }) {
   const currentRenderer = renderer || reactTestRenderer.create;
   const storyElement = story.render(context);
@@ -34,19 +24,6 @@
 
 export const multiSnapshotWithOptions = options => ({ context }) => {
   snapshotWithOptions({ ...options, snapshotFileName: getSnapshotFileName(context) });
->>>>>>> 295c8b42
-};
-
-export const multiSnapshotWithOptions = options => ({ story, context }) => {
-  const tree = getRenderedTree(story, context, options);
-  const snapshotFileName = getSnapshotFileName(context);
-
-  if (!snapshotFileName) {
-    expect(tree).toMatchSnapshot();
-    return;
-  }
-
-  expect(tree).toMatchSpecificSnapshot(snapshotFileName);
 };
 
 export const snapshot = snapshotWithOptions({});
