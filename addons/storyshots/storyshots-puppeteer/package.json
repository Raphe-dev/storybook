{
  "name": "@storybook/addon-storyshots-puppeteer",
<<<<<<< HEAD
  "version": "4.0.0-alpha.24",
=======
  "version": "4.0.0-alpha.25",
>>>>>>> 5971cee7
  "description": "Image snappshots addition to StoryShots base on puppeteer",
  "keywords": [
    "addon",
    "storybook"
  ],
  "homepage": "https://github.com/storybooks/storybook/tree/master/addons/storyshorts/storyshots-puppeteer",
  "publishConfig": {
    "access": "public"
  },
  "bugs": {
    "url": "https://github.com/storybooks/storybook/issues"
  },
  "repository": {
    "type": "git",
    "url": "https://github.com/storybooks/storybook.git"
  },
  "license": "MIT",
  "main": "dist/index.js",
  "jsnext:main": "src/index.js",
  "scripts": {
    "prepare": "node ../../../scripts/prepare.js"
  },
  "dependencies": {
<<<<<<< HEAD
    "@babel/runtime": "^7.0.0",
    "@storybook/node-logger": "4.0.0-alpha.24",
=======
    "@babel/runtime": "^7.1.2",
    "@storybook/node-logger": "4.0.0-alpha.25",
>>>>>>> 5971cee7
    "jest-image-snapshot": "^2.5.0",
    "puppeteer": "^1.9.0"
  },
  "peerDependencies": {
    "@storybook/addon-storyshots": "4.0.0-alpha.24"
  }
}<|MERGE_RESOLUTION|>--- conflicted
+++ resolved
@@ -1,10 +1,6 @@
 {
   "name": "@storybook/addon-storyshots-puppeteer",
-<<<<<<< HEAD
-  "version": "4.0.0-alpha.24",
-=======
   "version": "4.0.0-alpha.25",
->>>>>>> 5971cee7
   "description": "Image snappshots addition to StoryShots base on puppeteer",
   "keywords": [
     "addon",
@@ -28,13 +24,8 @@
     "prepare": "node ../../../scripts/prepare.js"
   },
   "dependencies": {
-<<<<<<< HEAD
-    "@babel/runtime": "^7.0.0",
-    "@storybook/node-logger": "4.0.0-alpha.24",
-=======
     "@babel/runtime": "^7.1.2",
     "@storybook/node-logger": "4.0.0-alpha.25",
->>>>>>> 5971cee7
     "jest-image-snapshot": "^2.5.0",
     "puppeteer": "^1.9.0"
   },
