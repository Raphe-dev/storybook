--- conflicted
+++ resolved
@@ -23,19 +23,12 @@
     "prepare": "node ../../scripts/prepare.js"
   },
   "dependencies": {
-<<<<<<< HEAD
     "@emotion/styled": "^10.0.4",
-    "@storybook/addons": "4.1.0-alpha.1",
+    "@storybook/addons": "4.1.0-alpha.11",
     "marked": "^0.5.2"
   },
   "devDependencies": {
     "@types/marked": "^0.5.0"
-=======
-    "@emotion/styled": "^0.10.6",
-    "@storybook/addons": "4.1.0-alpha.11",
-    "marked": "^0.5.1",
-    "prop-types": "^15.6.2"
->>>>>>> aac91385
   },
   "peerDependencies": {
     "react": "*"
