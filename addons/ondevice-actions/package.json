{
  "name": "@storybook/addon-ondevice-actions",
  "version": "5.2.0-beta.7",
  "description": "Action Logger addon for react-native storybook",
  "keywords": [
    "storybook"
  ],
  "homepage": "https://github.com/storybookjs/storybook/tree/master/addons/actions",
  "bugs": {
    "url": "https://github.com/storybookjs/storybook/issues"
  },
  "repository": {
    "type": "git",
    "url": "https://github.com/storybookjs/storybook.git"
  },
  "license": "MIT",
  "main": "dist/index.js",
  "scripts": {
    "prepare": "node ../../scripts/prepare.js"
  },
  "dependencies": {
<<<<<<< HEAD
    "@storybook/addons": "5.2.0-beta.0",
    "@storybook/core-events": "5.2.0-beta.0",
=======
    "@storybook/addons": "5.2.0-beta.7",
    "@storybook/core-events": "5.2.0-beta.7",
>>>>>>> 93de84f6
    "core-js": "^3.0.1",
    "fast-deep-equal": "^2.0.1"
  },
  "devDependencies": {
    "@storybook/addon-actions": "5.2.0-beta.7"
  },
  "peerDependencies": {
    "@storybook/addon-actions": "*",
    "react": "*",
    "react-native": "*"
  },
  "publishConfig": {
    "access": "public"
  }
}<|MERGE_RESOLUTION|>--- conflicted
+++ resolved
@@ -19,13 +19,8 @@
     "prepare": "node ../../scripts/prepare.js"
   },
   "dependencies": {
-<<<<<<< HEAD
-    "@storybook/addons": "5.2.0-beta.0",
-    "@storybook/core-events": "5.2.0-beta.0",
-=======
     "@storybook/addons": "5.2.0-beta.7",
     "@storybook/core-events": "5.2.0-beta.7",
->>>>>>> 93de84f6
     "core-js": "^3.0.1",
     "fast-deep-equal": "^2.0.1"
   },
