language: node_js
cache:
  directories:
  - node_modules
  - ".cache"
notifications:
  email: false
node_js:
- 7
before_install: "./scripts/travis/before_install.sh"
after_success: "./scripts/travis/after_success.sh"
script:
<<<<<<< HEAD
  - npm run bootstrap
  - npm run examples
  - npm run lint
  - npm run test -- --coverage
  - npm run coverage
=======
- npm run bootstrap
- npm run bootstrap:test-cra
- npm run bootstrap:docs
- npm run lint
- npm run test -- --coverage
- npm run coverage
>>>>>>> fceded04
git:
  depth: 1
env:
  global:
    secure: cAde4wBX75KtTWcyOOLAG3Z9ODdqvmbkL7+8fVNj/+QkZZWE8pFa3deaTIHF9NyVO2h6/jutSkzmsz/nOyBYVPHhGsxBTmsyXoko48Wg+iNm7epoH5uts/kmAPiwpzaWGXwuiAvsOGZjYYFzM335jyaOAcZW3f0C5gIJ5XCCdWBQRaFFLq+ZLKsLSME6xTfV2OMVH24hxXvbF9wvO0aj6p/GaT0cS8Rpg4sQ9eeih2IM/uLiqWzp9UUM2m8SUiFfveqYJFkBtzqAus9pbwsoQjnAT5e3CKJUpPiruCAe5FOt57Hl+mH1N1xqP1ei8j2ZNF+E6zuDdAcMpArTIMM69L+D7wzJYDoF2PuF+jeet7ytAFxSgnZHSTsBJn5cZMPh2tuX7aWwgrpMknVe3bdoINwkyVCaIW+Ur6vc37l/Kuw25eiMBtRDyMhUf4V3FAFi3PV1XKn+34cR4kvpOHt6vk8v5CobBHfQdwU+6FMZMo3GFIkDBcLydLn3WLQ3jKa4OcLqWws6o85k+bHZkLhlADjbiX/PzG23D+sT7Inzj//Tef93SIL02yN+ooZdIUtDus3+qZzhcSrDeSb2octjLXRzPiGn5cFNI86HVcu7qF0+4zCPconhM4+mfAh5S19fmnRdTQctQQxbsObuT9jcMvgJdhIX89aA7Ry3pAx2b6Q=<|MERGE_RESOLUTION|>--- conflicted
+++ resolved
@@ -10,20 +10,12 @@
 before_install: "./scripts/travis/before_install.sh"
 after_success: "./scripts/travis/after_success.sh"
 script:
-<<<<<<< HEAD
-  - npm run bootstrap
-  - npm run examples
-  - npm run lint
-  - npm run test -- --coverage
-  - npm run coverage
-=======
 - npm run bootstrap
 - npm run bootstrap:test-cra
 - npm run bootstrap:docs
 - npm run lint
 - npm run test -- --coverage
 - npm run coverage
->>>>>>> fceded04
 git:
   depth: 1
 env:
