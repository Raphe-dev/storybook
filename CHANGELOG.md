--- conflicted
+++ resolved
@@ -18,11 +18,7 @@
 
 2018-October-29
 
-<<<<<<< HEAD
-Storybook 4.0 is our first major-version update in over a year! Key improvements include:
-=======
 [Storybook 4.0](https://medium.com/storybookjs/storybook-4-0-is-here-10b9857fc7de) is our first major-version update in over a year! Key improvements include:
->>>>>>> 7de043ec
 
 -   Build tools
     -   Webpack 4 [#3148](https://github.com/storybooks/storybook/pull/3148)
@@ -51,12 +47,8 @@
     -   CLI-less Node api [#4344](https://github.com/storybooks/storybook/pull/4344)
     -   Rename CLI to sb [#4345](https://github.com/storybooks/storybook/pull/4345)
 
-<<<<<<< HEAD
-There are hundreds of more fixes, features, and tweaks in the 4.0 release. See changelogs for `4.0.0-rc.*` and  `4.0.0-alpha.*` for details; check out our [migration docs](https://github.com/storybooks/storybook/blob/master/MIGRATION.md#from-version-34x-to-40x) for an enumeration of breaking changes.
-=======
 There are hundreds of more fixes, features, and tweaks in the 4.0 release. See changelogs for `4.0.0-rc.*` and  `4.0.0-alpha.*` for details; check out our [migration guide](https://medium.com/storybookjs/migrating-to-storybook-4-c65b19a03d2c) for a walkthrough of how to upgrade or the 
 [migration docs](https://github.com/storybooks/storybook/blob/master/MIGRATION.md#from-version-34x-to-40x) for an enumeration of breaking changes.
->>>>>>> 7de043ec
 
 # 4.0.0-rc.6
 
