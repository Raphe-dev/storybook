{
  "name": "crna-kitchen-sink",
<<<<<<< HEAD
  "version": "5.2.0-beta.32",
=======
  "version": "5.3.0-alpha.17",
>>>>>>> aae55a4b
  "private": true,
  "main": "node_modules/expo/AppEntry.js",
  "workspaces": {
    "nohoist": [
      "react-native/**",
      "**/app/react-native*",
      "expo"
    ]
  },
  "scripts": {
    "android": "expo start --android",
    "eject": "expo eject",
    "ios": "expo start --ios",
    "start": "expo start",
    "storybook": "BABEL_ENV=storybook node ../../app/react-native-server/bin/index",
    "test": "node node_modules/jest/bin/jest.js --watch"
  },
  "jest": {
    "preset": "jest-expo"
  },
  "dependencies": {
    "expo": "^33.0.7",
    "prop-types": "^15.6.2",
    "react": "16.10.1",
    "react-native": "https://github.com/expo/react-native/archive/sdk-33.0.0.tar.gz",
    "whatwg-fetch": "^3.0.0"
  },
  "devDependencies": {
    "@babel/core": "^7.2.2",
    "@babel/plugin-transform-react-jsx-source": "^7.2.0",
<<<<<<< HEAD
    "@storybook/addon-actions": "5.2.0-beta.32",
    "@storybook/addon-knobs": "5.2.0-beta.32",
    "@storybook/addon-ondevice-actions": "5.2.0-beta.32",
    "@storybook/addon-ondevice-backgrounds": "5.2.0-beta.32",
    "@storybook/addon-ondevice-knobs": "5.2.0-beta.32",
    "@storybook/addon-ondevice-notes": "5.2.0-beta.32",
    "@storybook/addons": "5.2.0-beta.32",
    "@storybook/react-native": "5.2.0-beta.32",
=======
    "@storybook/addon-actions": "5.3.0-alpha.17",
    "@storybook/addon-knobs": "5.3.0-alpha.17",
    "@storybook/addon-links": "5.3.0-alpha.17",
    "@storybook/addon-ondevice-actions": "5.3.0-alpha.17",
    "@storybook/addon-ondevice-backgrounds": "5.3.0-alpha.17",
    "@storybook/addon-ondevice-knobs": "5.3.0-alpha.17",
    "@storybook/addon-ondevice-notes": "5.3.0-alpha.17",
    "@storybook/addons": "5.3.0-alpha.17",
    "@storybook/react-native": "5.3.0-alpha.17",
>>>>>>> aae55a4b
    "babel-loader": "^8.0.4",
    "babel-plugin-module-resolver": "^3.2.0",
    "babel-preset-expo": "^7.0.0",
    "core-js": "^3.0.1",
    "expo-cli": "^2.17.1",
    "jest-expo": "^33.0.2",
    "react-test-renderer": "16.10.1",
    "schedule": "^0.5.0"
  }
}<|MERGE_RESOLUTION|>--- conflicted
+++ resolved
@@ -1,10 +1,6 @@
 {
   "name": "crna-kitchen-sink",
-<<<<<<< HEAD
-  "version": "5.2.0-beta.32",
-=======
   "version": "5.3.0-alpha.17",
->>>>>>> aae55a4b
   "private": true,
   "main": "node_modules/expo/AppEntry.js",
   "workspaces": {
@@ -35,16 +31,6 @@
   "devDependencies": {
     "@babel/core": "^7.2.2",
     "@babel/plugin-transform-react-jsx-source": "^7.2.0",
-<<<<<<< HEAD
-    "@storybook/addon-actions": "5.2.0-beta.32",
-    "@storybook/addon-knobs": "5.2.0-beta.32",
-    "@storybook/addon-ondevice-actions": "5.2.0-beta.32",
-    "@storybook/addon-ondevice-backgrounds": "5.2.0-beta.32",
-    "@storybook/addon-ondevice-knobs": "5.2.0-beta.32",
-    "@storybook/addon-ondevice-notes": "5.2.0-beta.32",
-    "@storybook/addons": "5.2.0-beta.32",
-    "@storybook/react-native": "5.2.0-beta.32",
-=======
     "@storybook/addon-actions": "5.3.0-alpha.17",
     "@storybook/addon-knobs": "5.3.0-alpha.17",
     "@storybook/addon-links": "5.3.0-alpha.17",
@@ -54,7 +40,6 @@
     "@storybook/addon-ondevice-notes": "5.3.0-alpha.17",
     "@storybook/addons": "5.3.0-alpha.17",
     "@storybook/react-native": "5.3.0-alpha.17",
->>>>>>> aae55a4b
     "babel-loader": "^8.0.4",
     "babel-plugin-module-resolver": "^3.2.0",
     "babel-preset-expo": "^7.0.0",
