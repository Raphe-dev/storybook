module.exports = {
  presets: [
    ['@babel/preset-env', { shippedProposals: true, useBuiltIns: 'usage' }],
    '@babel/preset-typescript',
    '@babel/preset-react',
    '@babel/preset-flow',
  ],
  plugins: [
<<<<<<< HEAD
    'babel-plugin-emotion',
    'babel-plugin-macros',
    ['@babel/plugin-proposal-decorators', { legacy: true }],
    ['@babel/plugin-proposal-class-properties', { loose: true }],
    '@babel/plugin-proposal-object-rest-spread',
=======
    ['@babel/plugin-proposal-object-rest-spread', { loose: true, useBuiltIns: true }],
>>>>>>> b9cce097
    '@babel/plugin-proposal-export-default-from',
    '@babel/plugin-syntax-dynamic-import',
    ['@babel/plugin-proposal-class-properties', { loose: true }],
    'babel-plugin-macros',
    ['emotion', { sourceMap: true, autoLabel: true }],
  ],
  env: {
    test: {
      presets: [['@babel/preset-env', { shippedProposals: true, useBuiltIns: 'usage' }]],
      plugins: ['babel-plugin-require-context-hook', 'babel-plugin-dynamic-import-node'],
    },
  },
  overrides: [
    {
      test: './examples/vue-kitchen-sink',
      presets: ['babel-preset-vue'],
    },
    {
      test: './lib',
      presets: [
        ['@babel/preset-env', { shippedProposals: true, useBuiltIns: 'usage' }],
        '@babel/preset-react',
      ],
      plugins: [
        ['@babel/plugin-proposal-object-rest-spread', { loose: true, useBuiltIns: true }],
        '@babel/plugin-proposal-export-default-from',
        '@babel/plugin-syntax-dynamic-import',
        ['@babel/plugin-proposal-class-properties', { loose: true }],
        'babel-plugin-macros',
        ['emotion', { sourceMap: true, autoLabel: true }],
        '@babel/plugin-transform-react-constant-elements',
        'babel-plugin-add-react-displayname',
      ],
    },
    {
      test: [
        './lib/core/src/server',
        './lib/node-logger',
        './lib/codemod',
        './addons/storyshots',
        './addons/storysource/src/loader',
        './app/**/src/server/**',
        './app/**/src/bin/**',
      ],
      presets: [
        [
          '@babel/preset-env',
          {
            shippedProposals: true,
            useBuiltIns: 'usage',
            targets: {
              node: '8.11',
            },
          },
        ],
      ],
      plugins: [
        'babel-plugin-emotion',
        'babel-plugin-macros',
        ['@babel/plugin-proposal-decorators', { legacy: true }],
        ['@babel/plugin-proposal-class-properties', { loose: true }],
        '@babel/plugin-proposal-object-rest-spread',
        '@babel/plugin-proposal-export-default-from',
      ],
    },
  ],
};<|MERGE_RESOLUTION|>--- conflicted
+++ resolved
@@ -6,20 +6,13 @@
     '@babel/preset-flow',
   ],
   plugins: [
-<<<<<<< HEAD
-    'babel-plugin-emotion',
-    'babel-plugin-macros',
     ['@babel/plugin-proposal-decorators', { legacy: true }],
     ['@babel/plugin-proposal-class-properties', { loose: true }],
-    '@babel/plugin-proposal-object-rest-spread',
-=======
-    ['@babel/plugin-proposal-object-rest-spread', { loose: true, useBuiltIns: true }],
->>>>>>> b9cce097
     '@babel/plugin-proposal-export-default-from',
     '@babel/plugin-syntax-dynamic-import',
-    ['@babel/plugin-proposal-class-properties', { loose: true }],
+    ['@babel/plugin-proposal-object-rest-spread', { loose: true, useBuiltIns: true }],
     'babel-plugin-macros',
-    ['emotion', { sourceMap: true, autoLabel: true }],
+    ['babel-plugin-emotion', { sourceMap: true, autoLabel: true }],
   ],
   env: {
     test: {
