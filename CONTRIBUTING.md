# Contributing to Storybook

Thanks for your interest in improving Storybook! We are a community-driven project and welcome contributions of all kinds: from discussion to documentation to bugfixes to feature improvements.

Please review this document to help to streamline the process and save everyone's precious time.

<<<<<<< HEAD
This repo uses yarn workspaces, so you should `yarn@1.0.0` or higher as package manager. See [installation guide](<>).
=======
This repo uses yarn workspaces, so you should `yarn@1.0.0` or higher as package manager. See [installation guide](https://yarnpkg.com/en/docs/install).
>>>>>>> 3e9da086

## Issues

No software is bug free. So, if you got an issue, follow these steps:

-   Search the [issue list](https://github.com/storybooks/storybook/issues?utf8=%E2%9C%93&q=) for current and old issues.
    -   If you find an existing issue, please UPVOTE the issue by adding a "thumbs-up reaction". We use this to help prioritize issues!
-   If none of that is helping, create an issue with with following information:
    -   Clear title (shorter is better).
    -   Describe the issue in clear language.
    -   Share error logs, screenshots and etc.
    -   To speed up the issue fixing process, send us a sample repo with the issue you faced:

### Testing against `master`

To test your project against the current latest version of storybook, you can clone the repository and link it with `yarn`. Try following these steps:

#### 1. Download the latest version of this project, and build it:

```sh
git clone https://github.com/storybooks/storybook.git
cd storybook
yarn install
<<<<<<< HEAD
yarn bootstrap
=======
yarn bootstrap --core
>>>>>>> 3e9da086
```

The bootstrap command will ask which sections of the codebase you want to bootstrap. Unless you're going to work with ReactNative or the Documentation, you can keep the default.

You can also pick directly from CLI:

    yarn bootstrap --core

#### 2a. Run unit tests

You can use one of the example projects in `examples/` to develop on.

This command will list all the suites and options for running tests. 

```sh
<<<<<<< HEAD
yarn test
```

_Note that in order to run the tests fro ReactNative, you must have bootstrapped with ReactNative enabled_
=======
cd app/react
yarn link

cd <your-project>
yarn link @storybook/react
>>>>>>> 3e9da086

You can also pick suites from CLI:

```sh
yarn test --core
```

In order to run ALL unit tests, you must have bootstrapped the react-native

#### 2b. Run e2e tests for CLI

If you made any changes to `lib/cli` package, the easiest way to verify that it doesn't break anything is to run e2e tests:

    yarn test --cli

This will run a bash script located at `lib/cli/test/run_tests.sh`. It will copy the contents of `fixtures` into a temporary `run` directory, run `getstorybook` in each of the subdirectories, and check that storybook starts successfully using `yarn storybook --smoke-test`.

After that, the `run` directory content will be compared with `snapshots`. You can update the snapshots by passing an `--update` flag:

    yarn test --cli --update

In that case, please check the git diff before commiting to make sure it only contains the intended changes.

#### 2c. Link `storybook` and any other required dependencies:

If you want to test your own existing project using the github version of storybook, you need to `link` the packages you use in your project.

    ```sh
    cd app/react
    yarn link

    cd <your-project>
    yarn link @storybook/react

    # repeat with whichever other parts of the monorepo you are using.
    ```

### Reproductions

The best way to help figure out an issue you are having is to produce a minimal reproduction against the `master` branch.

A good way to do that is using the example `cra-kitchen-sink` app embedded in this repository:

```sh
# Download and build this repository:
git clone https://github.com/storybooks/storybook.git
cd storybook
yarn install
<<<<<<< HEAD
yarn bootstrap

# make changes to try and reproduce the problem, such as adding components + stories
cd examples/cra-kitchen-sink
yarn storybook
=======
yarn bootstrap --core

cd examples/cra-kitchen-sink

# make changes to try and reproduce the problem, such as adding components + stories
yarn start storybook
>>>>>>> 3e9da086

# see if you can see the problem, if so, commit it:
git checkout "branch-describing-issue"
git add -A
git commit -m "reproduction for issue #123"

# fork the storybook repo to your account, then add the resulting remote
git remote add <your-username> https://github.com/<your-username>/storybook.git
git push -u <your-username> master
```

If you follow that process, you can then link to the github repository in the issue. See <https://github.com/storybooks/storybook/issues/708#issuecomment-290589886> for an example.

**NOTE**: If your issue involves a webpack config, create-react-app will prevent you from modifying the _app's_ webpack config, however you can still modify storybook's to mirror your app's version of storybook. Alternatively, use `yarn eject` in the CRA app to get a modifiable webpack config.

## Pull Requests (PRs)

We welcome your contributions. There are many ways you can help us. This is few of those ways:

-   Fix typos and add more [documentation](https://github.com/storybooks/storybook/labels/needs%20docs).
-   Try to fix some [bugs](https://github.com/storybooks/storybook/labels/bug).
-   Work on [API](https://github.com/storybooks/storybook/labels/enhancement%3A%20api), [Addons](https://github.com/storybooks/storybook/labels/enhancement%3A%20addons), [UI](https://github.com/storybooks/storybook/labels/enhancement%3A%20ui) or [Webpack](https://github.com/storybooks/storybook/labels/enhancement%3A%20webpack) use enhancements and new [features](https://github.com/storybooks/storybook/labels/feature%20request).
-   Add more [tests](https://codecov.io/gh/storybooks/storybook/tree/master/packages) (specially for the [UI](https://codecov.io/gh/storybooks/storybook/tree/master/packages/storybook-ui/src)).

Before you submit a new PR, make you to run `yarn test`. Do not submit a PR if tests are failing. If you need any help, create an issue and ask.

### Reviewing PRs

**As a PR submitter**, you should reference the issue if there is one, include a short description of what you contributed and, if it is a code change, instructions for how to manually test out the change. This is informally enforced by our [PR template](https://github.com/storybooks/storybook/blob/master/.github/PULL_REQUEST_TEMPLATE.md). If your PR is reviewed as only needing trivial changes (e.g. small typos etc), and you have commit access, then you can merge the PR after making those changes.

**As a PR reviewer**, you should read through the changes and comment on any potential problems. If you see something cool, a kind word never hurts either! Additionally, you should follow the testing instructions and manually test the changes. If the instructions are missing, unclear, or overly complex, feel free to request better instructions from the submitter. Unless the PR is tagged with the `do not merge` label, if you approve the review and there is no other required discussion or changes, you should also go ahead and merge the PR.

## Issue Triage

If you are looking for a way to help the project, triaging issues is a great place to start. Here's how you can help:

### Responding to issues

Issues that are tagged `question / support` or `needs reproduction` are great places to help. If you can answer a question, it will help the asker as well as anyone searching. If an issue needs reproduction, you may be able to guide the reporter toward one, or even reproduce it yourself using [this technique](https://github.com/storybooks/storybook/blob/master/CONTRIBUTING.md#reproductions).

### Triaging issues

Once you've helped out on a few issues, if you'd like triage access you can help label issues and respond to reporters.

We use the following label scheme to categorize issues:

-   **type** - `bug`, `feature`, `question / support`, `discussion`, `greenkeeper`, `maintenance`.
-   **area** - `addon: x`, `addons-api`, `stories-api`, `ui`, etc.
-   **status** - `needs reproduction`, `needs PR`, `in progress`, etc.

All issues should have a `type` label. `bug`/`feature`/`question`/`discussion` are self-explanatory. `greenkeeper` is for keeping package dependencies up to date. `maintenance` is a catch-all for any kind of cleanup or refactoring.

They should also have one or more `area`/`status` labels. We use these labels to filter issues down so we can easily see all of the issues for a particular area, and keep the total number of open issues under control.

For example, here is the list of [open, untyped issues](https://github.com/storybooks/storybook/issues?utf8=%E2%9C%93&q=is%3Aissue%20is%3Aopen%20-label%3A%22bug%22%20-label%3A%22discussion%22%20-label%3A%22feature%22%20-label%3A%22maintenance%22%20-label%3A%22question%20%2F%20support%22%20-label%3A%22documentation%22%20-label%3A%22greenkeeper%22), or here is a list of [bugs that have not been modified since 2017-04-01](https://github.com/storybooks/storybook/issues?utf8=%E2%9C%93&q=is%3Aissue%20is%3Aopen%20label%3A%22bug%22%20updated%3A%3C%3D2017-04-01%20). For more info see [searching issues](https://help.github.com/articles/searching-issues/) in the Github docs.

If an issue is a `bug`, and it doesn't have a clear reproduction that you have personally confirmed, label it `needs reproduction` and ask the author to try and create a reproduction, or have a go yourself.

### Closing issues

-   Duplicate issues should be closed with a link to the original.
-   Unreproducible issues should be closed if it's not possible to reproduce them (if the reporter drops offline,
    it is reasonable to wait 2 weeks before closing).
-   `bug`s should be labelled `merged` when merged, and be closed when the issue is fixed and released.
-   `feature`s, `maintenance`s, `greenkeeper`s should be labelled `merged` when merged,
    and closed when released or if the feature is deemed not appropriate.
-   `question / support`s should be closed when the question has been answered.
    If the questioner drops offline, a reasonable period to wait is two weeks.
-   `discussion`s should be closed at a maintainer's discretion.

## Development Guide

> If you want to work on a UI feature, refer to the [Storybook UI](https://github.com/storybooks/storybook/tree/master/lib/ui) page.

### Prerequisites

<<<<<<< HEAD
Please have the **_latest_** stable versions of the following on your machine
=======
```sh
yarn dev
```
>>>>>>> 3e9da086

-   node
-   yarn

### Initial Setup

If you run into trouble here, make sure your node, npm, and **_yarn_** are on the latest versions (yarn at least v1.0.0).

<<<<<<< HEAD
1.  `cd ~` (optional)
2.  `git clone https://github.com/storybooks/storybook.git` _bonus_: use your own fork for this step
3.  `cd storybook`
4.  `yarn`
5.  `yarn bootstrap --core`
6.  `yarn test --core`
7. `yarn dev` *You must have this running for your changes to show up*
=======
```sh
yarn link
```
>>>>>>> 3e9da086

#### Bootstrapping everything

<<<<<<< HEAD
*This method is slow*
=======
```sh
yarn global add create-react-app getstorybook
create-react-app my-demo-app
cd my-demo-app
getstorybook
```
>>>>>>> 3e9da086

1.  `yarn bootstrap --all`
2.  Have a beer 🍺
3.  `yarn test` (to verify everything worked)

### Working with the kitchen sink apps

<<<<<<< HEAD
Within the `examples` folder of the Storybook repo, you will find kitchen sink examples of storybook implementations for the various platforms that storybook supports.

Not only do these show many of the options and addons available, they are also automatically linked to all the development packages. We highly encourage you to use these to develop/test contributions on.

#### React and Vue

1. `yarn storybook`
2. Verify that your local version works

### Working with your own app

#### Linking Storybook

Storybook is broken up into sub-projects that you can install as you need them. For this example we will be working with `@storybook/react`.
**Note:** You need to `yarn link` from inside the sub project you are working on **_NOT_** the storybook root directory

1.  `cd app/react`
2.  `yarn link`

#### Connecting Your App To Storybook

**_Note:_** If you aren't seeing addons after linking storybook, you probably have a versioning issue which can be fixed by simply linking each addon you want to use.
This applies for the kitchen sink apps as well as your own projects.

*Make sure `yarn dev` is running*

##### 1. Setup storybook in your project

First we are going to install storyboook, then we are going to link `@storybook/react` into our project. This will replace `node_modules/@storybook/react` with a symlink to our local version of storybook. 

1.  `getstorybook`
2.  `yarn storybook`
3.  Verify that your local version works

##### 2. Link

**_Note_**: This process is the same for `@storybook/vue`, `@storybook/addon-foo`, etc

1.  Go to your storybook _root_ directory 
2.  `yarn dev`
3.  Wait until the output stops (changes you make will be transpiled into dist and logged here)
4.  Go to your storybook-sandbox-app directory
5.  `yarn link @storybook/react`
6.  `yarn storybook`

#### Verify your local version is working

You should now have a working storybook dev environment up and running. To verify this you can make changes to the following file:

`open app/react/src/client/manager/preview.js`
=======
```sh
yarn link @storybook/react
```
>>>>>>> 3e9da086

Save and go to `http://localhost:9009` (or wherever storybook is running)

<<<<<<< HEAD
If you don't see the changes rerun `yarn storybook` again in your sandbox app
=======
After you've done any change, you need to run the `yarn storybook` command every time to see those changes.
>>>>>>> 3e9da086

## Release Guide

This section is for Storybook maintainers who will be creating releases. It assumes:

-   yarn >= 1.0.0
-   you've yarn linked `pr-log` from <https://github.com/storybooks/pr-log/pull/2>

The current manual release sequence is as follows:

-   Generate a changelog and verify the release by hand
-   Push the changelog to master or the release branch
-   Clean, build, and publish the release
-   Cut and paste the changelog to the github release page, and mark it as a (pre-) release

This sequence applies to both releases and pre-releases, but differs slightly between the two.

**NOTE: This is a work in progress. Don't try this unless you know what you're doing. We hope to automate this in CI, so this process is designed with that in mind.**

#### Prerelease:

```sh
# make sure you current with origin/master.
git checkout release/X.Y
git status

# generate changelog and edit as appropriate
# generates a Next section
yarn changelog Next

# Edit the changelog/PRs as needed, then commit
git commit -m "Updated changelog for vX.Y"

# clean build
yarn bootstrap --reset --core
```

> **NOTE:** the very first time you publish a scoped package (`@storybook/x`) you need to publish it by hand because the default for scoped packages is private, and we need to make our packages public. If you try to publish a package for the first time using our `lerna` publish script, `lerna` will crash halfway through and you'll be in a world of pain.

```sh
# publish and tag the release
yarn run publish --concurrency 1 --npm-tag=alpha

# update the release page
open https://github.com/storybooks/storybook/releases
```

#### Full release:

```sh
# make sure you current with origin/master.
git checkout master
git status

# generate changelog and edit as appropriate
# generates a vNext section
yarn changelog X.Y

# Edit the changelog/PRs as needed, then commit
git commit -m "Changelog for vX.Y"

# clean build
yarn bootstrap --reset --core

# publish and tag the release
<<<<<<< HEAD
yarn run publish -- --concurrency 1
=======
yarn run publish --concurrency 1
>>>>>>> 3e9da086

# update the release page
open https://github.com/storybooks/storybook/releases
```<|MERGE_RESOLUTION|>--- conflicted
+++ resolved
@@ -4,11 +4,7 @@
 
 Please review this document to help to streamline the process and save everyone's precious time.
 
-<<<<<<< HEAD
-This repo uses yarn workspaces, so you should `yarn@1.0.0` or higher as package manager. See [installation guide](<>).
-=======
 This repo uses yarn workspaces, so you should `yarn@1.0.0` or higher as package manager. See [installation guide](https://yarnpkg.com/en/docs/install).
->>>>>>> 3e9da086
 
 ## Issues
 
@@ -32,11 +28,7 @@
 git clone https://github.com/storybooks/storybook.git
 cd storybook
 yarn install
-<<<<<<< HEAD
-yarn bootstrap
-=======
 yarn bootstrap --core
->>>>>>> 3e9da086
 ```
 
 The bootstrap command will ask which sections of the codebase you want to bootstrap. Unless you're going to work with ReactNative or the Documentation, you can keep the default.
@@ -52,18 +44,10 @@
 This command will list all the suites and options for running tests. 
 
 ```sh
-<<<<<<< HEAD
 yarn test
 ```
 
 _Note that in order to run the tests fro ReactNative, you must have bootstrapped with ReactNative enabled_
-=======
-cd app/react
-yarn link
-
-cd <your-project>
-yarn link @storybook/react
->>>>>>> 3e9da086
 
 You can also pick suites from CLI:
 
@@ -91,51 +75,42 @@
 
 If you want to test your own existing project using the github version of storybook, you need to `link` the packages you use in your project.
 
-    ```sh
+````sh
     cd app/react
     yarn link
 
     cd <your-project>
     yarn link @storybook/react
 
-    # repeat with whichever other parts of the monorepo you are using.
-    ```
-
-### Reproductions
-
-The best way to help figure out an issue you are having is to produce a minimal reproduction against the `master` branch.
-
-A good way to do that is using the example `cra-kitchen-sink` app embedded in this repository:
-
-```sh
-# Download and build this repository:
-git clone https://github.com/storybooks/storybook.git
-cd storybook
-yarn install
-<<<<<<< HEAD
-yarn bootstrap
-
-# make changes to try and reproduce the problem, such as adding components + stories
-cd examples/cra-kitchen-sink
-yarn storybook
-=======
-yarn bootstrap --core
-
-cd examples/cra-kitchen-sink
-
-# make changes to try and reproduce the problem, such as adding components + stories
-yarn start storybook
->>>>>>> 3e9da086
-
-# see if you can see the problem, if so, commit it:
-git checkout "branch-describing-issue"
-git add -A
-git commit -m "reproduction for issue #123"
-
-# fork the storybook repo to your account, then add the resulting remote
-git remote add <your-username> https://github.com/<your-username>/storybook.git
-git push -u <your-username> master
-```
+        # repeat with whichever other parts of the monorepo you are using.
+        ```
+
+    ### Reproductions
+
+    The best way to help figure out an issue you are having is to produce a minimal reproduction against the `master` branch.
+
+    A good way to do that is using the example `cra-kitchen-sink` app embedded in this repository:
+
+    ```sh
+    # Download and build this repository:
+    git clone https://github.com/storybooks/storybook.git
+    cd storybook
+    yarn install
+    yarn bootstrap --core
+
+    # make changes to try and reproduce the problem, such as adding components + stories
+    cd examples/cra-kitchen-sink
+    yarn storybook
+
+    # see if you can see the problem, if so, commit it:
+    git checkout "branch-describing-issue"
+    git add -A
+    git commit -m "reproduction for issue #123"
+
+    # fork the storybook repo to your account, then add the resulting remote
+    git remote add <your-username> https://github.com/<your-username>/storybook.git
+    git push -u <your-username> master
+````
 
 If you follow that process, you can then link to the github repository in the issue. See <https://github.com/storybooks/storybook/issues/708#issuecomment-290589886> for an example.
 
@@ -202,13 +177,7 @@
 
 ### Prerequisites
 
-<<<<<<< HEAD
 Please have the **_latest_** stable versions of the following on your machine
-=======
-```sh
-yarn dev
-```
->>>>>>> 3e9da086
 
 -   node
 -   yarn
@@ -217,32 +186,17 @@
 
 If you run into trouble here, make sure your node, npm, and **_yarn_** are on the latest versions (yarn at least v1.0.0).
 
-<<<<<<< HEAD
 1.  `cd ~` (optional)
 2.  `git clone https://github.com/storybooks/storybook.git` _bonus_: use your own fork for this step
 3.  `cd storybook`
 4.  `yarn`
 5.  `yarn bootstrap --core`
 6.  `yarn test --core`
-7. `yarn dev` *You must have this running for your changes to show up*
-=======
-```sh
-yarn link
-```
->>>>>>> 3e9da086
+7.  `yarn dev` _You must have this running for your changes to show up_
 
 #### Bootstrapping everything
 
-<<<<<<< HEAD
-*This method is slow*
-=======
-```sh
-yarn global add create-react-app getstorybook
-create-react-app my-demo-app
-cd my-demo-app
-getstorybook
-```
->>>>>>> 3e9da086
+_This method is slow_
 
 1.  `yarn bootstrap --all`
 2.  Have a beer 🍺
@@ -250,15 +204,14 @@
 
 ### Working with the kitchen sink apps
 
-<<<<<<< HEAD
 Within the `examples` folder of the Storybook repo, you will find kitchen sink examples of storybook implementations for the various platforms that storybook supports.
 
 Not only do these show many of the options and addons available, they are also automatically linked to all the development packages. We highly encourage you to use these to develop/test contributions on.
 
 #### React and Vue
 
-1. `yarn storybook`
-2. Verify that your local version works
+1.  `yarn storybook`
+2.  Verify that your local version works
 
 ### Working with your own app
 
@@ -275,7 +228,7 @@
 **_Note:_** If you aren't seeing addons after linking storybook, you probably have a versioning issue which can be fixed by simply linking each addon you want to use.
 This applies for the kitchen sink apps as well as your own projects.
 
-*Make sure `yarn dev` is running*
+_Make sure `yarn dev` is running_
 
 ##### 1. Setup storybook in your project
 
@@ -301,19 +254,10 @@
 You should now have a working storybook dev environment up and running. To verify this you can make changes to the following file:
 
 `open app/react/src/client/manager/preview.js`
-=======
-```sh
-yarn link @storybook/react
-```
->>>>>>> 3e9da086
 
 Save and go to `http://localhost:9009` (or wherever storybook is running)
 
-<<<<<<< HEAD
 If you don't see the changes rerun `yarn storybook` again in your sandbox app
-=======
-After you've done any change, you need to run the `yarn storybook` command every time to see those changes.
->>>>>>> 3e9da086
 
 ## Release Guide
 
@@ -379,11 +323,7 @@
 yarn bootstrap --reset --core
 
 # publish and tag the release
-<<<<<<< HEAD
-yarn run publish -- --concurrency 1
-=======
 yarn run publish --concurrency 1
->>>>>>> 3e9da086
 
 # update the release page
 open https://github.com/storybooks/storybook/releases
