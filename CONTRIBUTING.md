--- conflicted
+++ resolved
@@ -24,39 +24,22 @@
 
 1.  Download the latest version of this project, and build it:
 
-<<<<<<< HEAD
+        ```sh
         git clone https://github.com/storybooks/storybook.git
         cd storybook
         yarn install
-        yarn run bootstrap
-=======
-```sh
-git clone https://github.com/storybooks/storybook.git
-cd storybook
-npm install
-npm run bootstrap -- --core
-```
->>>>>>> 5f5dc40e
-
-2.  Link `storybook` and any other required dependencies:
-
-<<<<<<< HEAD
-        cd app/react
-        yarn link
-
-        cd <your-project>
-        yarn link @storybook/react
-=======
-```sh
-cd app/react
-npm link
-
-cd <your-project>
-npm link @storybook/react
->>>>>>> 5f5dc40e
-
-# repeat with whichever other parts of the monorepo you are using.
-```
+        yarn run bootstrap -- --core
+
+
+    2.  Link `storybook` and any other required dependencies:
+
+            ```shcd app/react
+            yarn link
+
+            cd <your-project>
+            yarn link @storybook/react
+
+    # repeat with whichever other parts of the monorepo you are using.
 
 ### Reproductions
 
@@ -68,15 +51,8 @@
 # Download and build this repository:
 git clone https://github.com/storybooks/storybook.git
 cd storybook
-<<<<<<< HEAD
-yarn install
+yarn install -- --core
 yarn run bootstrap
-=======
-npm install
-npm run bootstrap -- --core
-
-cd examples/cra-kitchen-sink
->>>>>>> 5f5dc40e
 
 # make changes to try and reproduce the problem, such as adding components + stories
 yarn start
@@ -157,13 +133,9 @@
 This project written in ES2016+ syntax so, we need to transpile it before use.
 So run the following command:
 
-<<<<<<< HEAD
-    yarn run dev
-=======
-```sh
-npm run dev
-```
->>>>>>> 5f5dc40e
+```sh
+yarn run dev
+```
 
 This will watch files and transpile in watch mode.
 
@@ -224,11 +196,7 @@
 git clean -fdx && yarn install
 
 # build all the packages
-<<<<<<< HEAD
-yarn run bootstrap
-=======
-npm run bootstrap -- --all
->>>>>>> 5f5dc40e
+yarn run bootstrap -- --all
 ```
 
 From here there are different procedures for prerelease (e.g. alpha/beta/rc) and proper release.
