--- conflicted
+++ resolved
@@ -20,14 +20,7 @@
 Then, configure it as an addon by adding it to your `addons.js` file (located in the Storybook config directory).
 
 ```js
-<<<<<<< HEAD
-//  To get our default addons (actions and links)
-import '@storybook/storybook/addons';
-//  To add the knobs addon
 import '@storybook/storybook-addon-knobs/register'
-=======
-import '@kadira/storybook-addon-knobs/register'
->>>>>>> 42219f5d
 ```
 
 Now, write your stories with knobs.
