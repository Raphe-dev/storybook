{
  "name": "storybook.js.org",
  "version": "1.0.0",
  "private": true,
  "description": "storybook.js.org documentation",
  "keywords": [
    "documentation",
    "storybooks"
  ],
  "license": "MIT",
  "main": "n/a",
  "scripts": {
    "build": "gatsby build --prefix-paths && cp static/**/* ./public",
    "dev": "gatsby develop",
    "serve": "gatsby serve"
  },
  "dependencies": {
<<<<<<< HEAD
    "@storybook/components": "5.2.0-alpha.34",
=======
    "@storybook/components": "5.2.0-alpha.36",
>>>>>>> 74e48c5e
    "@storybook/theming": "5.2.0-alpha.36",
    "babel-loader": "^6.4.1",
    "babel-plugin-styled-components": "^1.10.6",
    "bootstrap": "^4.3.1",
    "common-tags": "^1.8.0",
    "gatsby": "^1.9.279",
    "gatsby-link": "^1.6.45",
    "gatsby-plugin-segment": "^1.0.2",
    "gatsby-plugin-sharp": "^1.6.48",
    "gatsby-plugin-styled-components": "^2.0.0",
    "gatsby-remark-autolink-headers": "^1.4.19",
    "gatsby-remark-copy-linked-files": "^1.5.37",
    "gatsby-remark-images": "^1.5.67",
    "gatsby-remark-smartypants": "^1.4.12",
    "gatsby-source-filesystem": "^1.5.39",
    "gatsby-transformer-remark": "^1.7.44",
    "global": "^4.4.0",
    "html-react-parser": "^0.8.0",
    "is-builtin-module": "^3.0.0",
    "lodash": "^4.17.11",
    "marked": "^0.6.3",
    "polished": "^3.4.1",
    "prop-types": "^15.7.2",
    "react": "^16.8.6",
    "react-document-title": "^2.0.3",
    "react-dom": "^16.8.6",
    "react-helmet": "^5.2.0",
    "react-popper-tooltip": "^2.8.3",
    "react-router": "^4.3.1",
    "react-stack-grid": "^0.7.1",
    "recompose": "^0.30.0",
    "sitemap": "^3.0.0",
    "styled-components": "^4.3.2",
    "validatorjs": "^3.15.1"
  }
}<|MERGE_RESOLUTION|>--- conflicted
+++ resolved
@@ -15,11 +15,7 @@
     "serve": "gatsby serve"
   },
   "dependencies": {
-<<<<<<< HEAD
-    "@storybook/components": "5.2.0-alpha.34",
-=======
     "@storybook/components": "5.2.0-alpha.36",
->>>>>>> 74e48c5e
     "@storybook/theming": "5.2.0-alpha.36",
     "babel-loader": "^6.4.1",
     "babel-plugin-styled-components": "^1.10.6",
