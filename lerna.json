{
  "command": {
    "publish": {
<<<<<<< HEAD
      "allowBranch": "master"
=======
      "allowBranch": "next"
>>>>>>> adccb0aa
    }
  },
  "npmClient": "yarn",
  "useWorkspaces": true,
  "registry": "https://registry.npmjs.org",
  "version": "4.0.4"
}<|MERGE_RESOLUTION|>--- conflicted
+++ resolved
@@ -1,11 +1,7 @@
 {
   "command": {
     "publish": {
-<<<<<<< HEAD
-      "allowBranch": "master"
-=======
-      "allowBranch": "next"
->>>>>>> adccb0aa
+      "allowBranch": ["master", "next"]
     }
   },
   "npmClient": "yarn",
