--- conflicted
+++ resolved
@@ -43,12 +43,8 @@
     "global": "^4.0.0",
     "regenerator-runtime": "^0.12.1",
     "sass-loader": "^7.1.0",
-<<<<<<< HEAD
     "ts-loader": "^6.0.3",
-=======
     "strip-json-comments": "^3.0.1",
-    "ts-loader": "^6.0.1",
->>>>>>> 76bd5ba4
     "tsconfig-paths-webpack-plugin": "^3.2.0"
   },
   "devDependencies": {
