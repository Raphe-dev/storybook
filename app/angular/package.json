{
  "name": "@storybook/angular",
  "version": "3.4.0-alpha.9",
  "description": "Storybook for Angular: Develop Angular Components in isolation with Hot Reloading.",
  "homepage": "https://github.com/storybooks/storybook/tree/master/apps/angular",
  "bugs": {
    "url": "https://github.com/storybooks/storybook/issues"
  },
  "license": "MIT",
  "main": "dist/client/index.js",
  "jsnext:main": "src/client/index.js",
  "bin": {
    "build-storybook": "./bin/build.js",
    "start-storybook": "./bin/index.js",
    "storybook-server": "./bin/index.js"
  },
  "repository": {
    "type": "git",
    "url": "https://github.com/storybooks/storybook.git"
  },
  "scripts": {
    "dev": "cross-env DEV_BUILD=1 nodemon -e js,ts --watch ./src --exec \"yarn prepare\"",
    "prepare": "node ../../scripts/prepare.js"
  },
  "dependencies": {
    "@storybook/addons": "^3.4.0-alpha.9",
    "@storybook/channel-postmessage": "^3.4.0-alpha.9",
    "@storybook/core": "^3.4.0-alpha.9",
    "@storybook/node-logger": "^3.4.0-alpha.9",
    "@storybook/ui": "^3.4.0-alpha.9",
    "airbnb-js-shims": "^1.4.1",
    "angular2-template-loader": "^0.6.2",
    "babel-loader": "^7.1.3",
    "babel-plugin-macros": "^2.2.0",
    "babel-preset-env": "^1.6.0",
    "babel-preset-stage-0": "^6.24.1",
    "babel-runtime": "^6.23.0",
    "case-sensitive-paths-webpack-plugin": "^2.0.0",
    "core-js": "^2.4.1",
    "cross-env": "^5.1.1",
    "dotenv-webpack": "^1.5.5",
    "global": "^4.3.2",
    "html-loader": "^0.5.5",
    "html-webpack-plugin": "^3.0.4",
    "json5": "^0.5.1",
    "markdown-loader": "^2.0.2",
    "node-sass": "^4.7.2",
    "raw-loader": "^0.5.1",
    "react": "^16.0.0",
    "react-dev-utils": "^5.0.0",
    "react-dom": "^16.0.0",
    "redux": "^3.6.0",
    "sass-loader": "^6.0.7",
<<<<<<< HEAD
    "ts-loader": "^4.0.1",
    "uglifyjs-webpack-plugin": "^1.2.2",
    "util-deprecate": "^1.0.2",
    "webpack": "^4.0.1",
    "webpack-hot-middleware": "^2.21.1",
=======
    "ts-loader": "^3.5.0",
    "uglifyjs-webpack-plugin": "^1.2.2",
    "util-deprecate": "^1.0.2",
    "webpack": "^3.11.0",
    "webpack-hot-middleware": "^2.21.2",
>>>>>>> e9f99669
    "zone.js": "^0.8.20"
  },
  "devDependencies": {
    "mock-fs": "^4.3.0",
    "nodemon": "^1.17.1"
  },
  "peerDependencies": {
    "@angular/common": ">=4.0.0",
    "@angular/compiler": ">=4.0.0",
    "@angular/core": ">=4.0.0",
    "@angular/forms": ">=4.0.0",
    "@angular/platform-browser": ">=4.0.0",
    "@angular/platform-browser-dynamic": ">=4.0.0"
  }
}<|MERGE_RESOLUTION|>--- conflicted
+++ resolved
@@ -51,19 +51,11 @@
     "react-dom": "^16.0.0",
     "redux": "^3.6.0",
     "sass-loader": "^6.0.7",
-<<<<<<< HEAD
     "ts-loader": "^4.0.1",
     "uglifyjs-webpack-plugin": "^1.2.2",
     "util-deprecate": "^1.0.2",
     "webpack": "^4.0.1",
-    "webpack-hot-middleware": "^2.21.1",
-=======
-    "ts-loader": "^3.5.0",
-    "uglifyjs-webpack-plugin": "^1.2.2",
-    "util-deprecate": "^1.0.2",
-    "webpack": "^3.11.0",
     "webpack-hot-middleware": "^2.21.2",
->>>>>>> e9f99669
     "zone.js": "^0.8.20"
   },
   "devDependencies": {
