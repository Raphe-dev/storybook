{
  "name": "@storybook/angular",
  "version": "5.1.0-alpha.34",
  "description": "Storybook for Angular: Develop Angular Components in isolation with Hot Reloading.",
  "keywords": [
    "storybook"
  ],
  "homepage": "https://github.com/storybooks/storybook/tree/master/app/angular",
  "bugs": {
    "url": "https://github.com/storybooks/storybook/issues"
  },
  "repository": {
    "type": "git",
    "url": "https://github.com/storybooks/storybook.git",
    "directory": "app/angular"
  },
  "license": "MIT",
  "main": "dist/client/index.js",
  "jsnext:main": "src/client/index.js",
  "bin": {
    "build-storybook": "./bin/build.js",
    "start-storybook": "./bin/index.js",
    "storybook-server": "./bin/index.js"
  },
  "scripts": {
    "prepare": "node ../../scripts/prepare.js"
  },
  "dependencies": {
<<<<<<< HEAD
    "@storybook/core": "^5.1.0-alpha.33",
    "@storybook/node-logger": "^5.1.0-alpha.33",
=======
    "@storybook/core": "5.1.0-alpha.34",
    "@storybook/node-logger": "5.1.0-alpha.34",
>>>>>>> a83f1fa7
    "angular2-template-loader": "^0.6.2",
    "core-js": "^2.6.5",
    "fork-ts-checker-webpack-plugin": "^0.5.2",
    "global": "^4.3.2",
    "regenerator-runtime": "^0.12.1",
    "sass-loader": "^7.1.0",
    "ts-loader": "^5.3.3",
    "tsconfig-paths-webpack-plugin": "^3.2.0",
    "webpack": "^4.28.0"
  },
  "devDependencies": {
    "zone.js": "^0.8.29"
  },
  "peerDependencies": {
    "@angular-devkit/core": "^0.6.1 || >=7.0.0",
    "@angular/common": ">=6.0.0",
    "@angular/compiler": ">=6.0.0",
    "@angular/core": ">=6.0.0",
    "@angular/forms": ">=6.0.0",
    "@angular/platform-browser": ">=6.0.0",
    "@angular/platform-browser-dynamic": ">=6.0.0",
    "autoprefixer": "^8.1.0",
    "babel-loader": "^7.0.0 || ^8.0.0",
    "rxjs": "^6.0.0",
    "zone.js": "^0.8.29"
  },
  "publishConfig": {
    "access": "public"
  }
}<|MERGE_RESOLUTION|>--- conflicted
+++ resolved
@@ -26,13 +26,8 @@
     "prepare": "node ../../scripts/prepare.js"
   },
   "dependencies": {
-<<<<<<< HEAD
-    "@storybook/core": "^5.1.0-alpha.33",
-    "@storybook/node-logger": "^5.1.0-alpha.33",
-=======
     "@storybook/core": "5.1.0-alpha.34",
     "@storybook/node-logger": "5.1.0-alpha.34",
->>>>>>> a83f1fa7
     "angular2-template-loader": "^0.6.2",
     "core-js": "^2.6.5",
     "fork-ts-checker-webpack-plugin": "^0.5.2",
