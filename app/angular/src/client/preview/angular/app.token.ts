--- conflicted
+++ resolved
@@ -1,15 +1,4 @@
 import { InjectionToken } from "@angular/core";
 import { NgStory } from "./types";
 
-<<<<<<< HEAD
-export const STORY = new InjectionToken<Data>("story");
-
-export type Data = {
-  component: any;
-  props: {[p: string]: any};
-  propsMeta: {[p: string]: any};
-  pipes: PipeTransform[];
-}
-=======
-export const STORY = new InjectionToken<NgStory>("story");
->>>>>>> dc82759b
+export const STORY = new InjectionToken<NgStory>("story");