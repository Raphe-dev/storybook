--- conflicted
+++ resolved
@@ -1,10 +1,6 @@
 {
   "name": "@storybook/react",
-<<<<<<< HEAD
   "version": "5.2.0-alpha.10",
-=======
-  "version": "5.1.0-rc.0",
->>>>>>> ad4d14fd
   "description": "Storybook for React: Develop React Component in isolation with Hot Reloading.",
   "keywords": [
     "storybook"
@@ -33,13 +29,8 @@
     "@babel/plugin-transform-react-constant-elements": "^7.2.0",
     "@babel/preset-flow": "^7.0.0",
     "@babel/preset-react": "^7.0.0",
-<<<<<<< HEAD
     "@storybook/core": "5.2.0-alpha.10",
     "@storybook/node-logger": "5.2.0-alpha.10",
-=======
-    "@storybook/core": "5.1.0-rc.0",
-    "@storybook/node-logger": "5.1.0-rc.0",
->>>>>>> ad4d14fd
     "@svgr/webpack": "^4.0.3",
     "babel-plugin-named-asset-import": "^0.3.1",
     "babel-plugin-react-docgen": "^3.0.0",
