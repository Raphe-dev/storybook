--- conflicted
+++ resolved
@@ -96,17 +96,11 @@
                     onDependencyCancel = FailureAction.CANCEL
                 }
 
-<<<<<<< HEAD
-                artifacts {
-                    cleanDestination = true
-                    artifactRules = "$lowerName.zip!** => examples/$exampleDir/storybook-static"
-=======
                 if (merged) {
                     artifacts {
                         cleanDestination = true
                         artifactRules = "$lowerName.zip!** => examples/$exampleDir/storybook-static"
                     }
->>>>>>> fd12550d
                 }
             }
         }
