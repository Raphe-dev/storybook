{
  "name": "@storybook/theming",
  "version": "5.2.0-rc.11",
  "description": "Core Storybook Components",
  "keywords": [
    "storybook"
  ],
  "homepage": "https://github.com/storybookjs/storybook/tree/master/lib/theming",
  "bugs": {
    "url": "https://github.com/storybookjs/storybook/issues"
  },
  "repository": {
    "type": "git",
    "url": "https://github.com/storybookjs/storybook.git",
    "directory": "lib/theming"
  },
  "license": "MIT",
  "main": "dist/index.js",
  "source": "src/index.ts",
  "types": "dist/index.d.ts",
  "scripts": {
    "prepare": "node ../../scripts/prepare.js"
  },
  "dependencies": {
<<<<<<< HEAD
    "@emotion/core": "^10.0.17",
    "@emotion/styled": "^10.0.17",
    "@storybook/client-logger": "5.2.0-rc.8",
=======
    "@emotion/core": "^10.0.14",
    "@emotion/styled": "^10.0.14",
    "@storybook/client-logger": "5.2.0-rc.11",
>>>>>>> 82ed510e
    "common-tags": "^1.8.0",
    "core-js": "^3.0.1",
    "deep-object-diff": "^1.1.0",
    "emotion-theming": "^10.0.17",
    "global": "^4.0.0",
    "memoizerific": "^1.11.3",
    "polished": "^3.4.1",
    "prop-types": "^15.7.2",
    "resolve-from": "^5.0.0"
  },
  "peerDependencies": {
    "react": "*",
    "react-dom": "*"
  },
  "publishConfig": {
    "access": "public"
  },
  "type": "module"
}<|MERGE_RESOLUTION|>--- conflicted
+++ resolved
@@ -22,15 +22,9 @@
     "prepare": "node ../../scripts/prepare.js"
   },
   "dependencies": {
-<<<<<<< HEAD
     "@emotion/core": "^10.0.17",
     "@emotion/styled": "^10.0.17",
-    "@storybook/client-logger": "5.2.0-rc.8",
-=======
-    "@emotion/core": "^10.0.14",
-    "@emotion/styled": "^10.0.14",
     "@storybook/client-logger": "5.2.0-rc.11",
->>>>>>> 82ed510e
     "common-tags": "^1.8.0",
     "core-js": "^3.0.1",
     "deep-object-diff": "^1.1.0",
