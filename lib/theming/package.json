{
  "name": "@storybook/theming",
<<<<<<< HEAD
  "version": "5.2.0-beta.43",
=======
  "version": "5.2.0-beta.46",
>>>>>>> 22deb2fe
  "description": "Core Storybook Components",
  "keywords": [
    "storybook"
  ],
  "homepage": "https://github.com/storybookjs/storybook/tree/master/lib/theming",
  "bugs": {
    "url": "https://github.com/storybookjs/storybook/issues"
  },
  "repository": {
    "type": "git",
    "url": "https://github.com/storybookjs/storybook.git",
    "directory": "lib/theming"
  },
  "license": "MIT",
  "main": "dist/index.js",
  "types": "dist/index.d.ts",
  "scripts": {
    "prepare": "node ../../scripts/prepare.js"
  },
  "dependencies": {
    "@emotion/core": "^10.0.14",
    "@emotion/styled": "^10.0.14",
<<<<<<< HEAD
    "@storybook/client-logger": "5.2.0-beta.43",
=======
    "@storybook/client-logger": "5.2.0-beta.46",
>>>>>>> 22deb2fe
    "common-tags": "^1.8.0",
    "core-js": "^3.0.1",
    "deep-object-diff": "^1.1.0",
    "emotion-theming": "^10.0.14",
    "global": "^4.3.2",
    "memoizerific": "^1.11.3",
    "polished": "^3.3.1",
    "prop-types": "^15.7.2",
    "resolve-from": "^5.0.0"
  },
  "peerDependencies": {
    "react": "*",
    "react-dom": "*"
  },
  "publishConfig": {
    "access": "public"
  }
}<|MERGE_RESOLUTION|>--- conflicted
+++ resolved
@@ -1,10 +1,6 @@
 {
   "name": "@storybook/theming",
-<<<<<<< HEAD
-  "version": "5.2.0-beta.43",
-=======
   "version": "5.2.0-beta.46",
->>>>>>> 22deb2fe
   "description": "Core Storybook Components",
   "keywords": [
     "storybook"
@@ -27,11 +23,7 @@
   "dependencies": {
     "@emotion/core": "^10.0.14",
     "@emotion/styled": "^10.0.14",
-<<<<<<< HEAD
-    "@storybook/client-logger": "5.2.0-beta.43",
-=======
     "@storybook/client-logger": "5.2.0-beta.46",
->>>>>>> 22deb2fe
     "common-tags": "^1.8.0",
     "core-js": "^3.0.1",
     "deep-object-diff": "^1.1.0",
