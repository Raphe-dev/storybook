--- conflicted
+++ resolved
@@ -5,15 +5,23 @@
 import { types, Types, isSupportedType } from './types';
 import deprecate from 'util-deprecate';
 
-export interface Options {
+export interface RenderOptions {
   active: boolean;
+}
+export interface RouteOptions {
+  storyId: string;
+}
+export interface MatchOptions {
+  viewMode: string;
 }
 
 export interface Addon {
   title: string;
   type?: Types;
   id?: string;
-  render(options: Options): ReactElement<any>;
+  route: (routeOptions: RouteOptions) => string;
+  match: (matchOptions: MatchOptions) => boolean;
+  render: (renderOptions: RenderOptions) => ReactElement<any>;
 }
 
 export type Loader = (callback: (api: any) => void) => void;
@@ -35,11 +43,7 @@
   private elements: Elements = {};
   private channel: Channel | undefined;
 
-<<<<<<< HEAD
-  getChannel(): Channel {
-=======
-  getChannel = () => {
->>>>>>> 5f407a1c
+  getChannel = (): Channel => {
     // this.channel should get overwritten by setChannel. If it wasn't called (e.g. in non-browser environment), throw.
     if (!this.channel) {
       throw new Error('Accessing non-existent addons channel, see https://storybook.js.org/basics/faq/#why-is-there-no-addons-channel');
@@ -47,25 +51,8 @@
 
     return this.channel;
   }
-<<<<<<< HEAD
-
-  hasChannel(): boolean {
-    return !!this.channel;
-  }
-
-  setChannel(channel: Channel): void {
-    this.channel = channel;
-  }
-
-  getPanels(): PanelKeyValue {
-    return this.panels;
-  }
-
-  addPanel(name: string, panel: Panel): void {
-    this.panels[name] = panel;
-=======
-  hasChannel = () => !!this.channel;
-  setChannel = (channel: Channel) => {
+  hasChannel = (): boolean => !!this.channel;
+  setChannel = (channel: Channel): void => {
     this.channel = channel;
   }
 
@@ -75,27 +62,19 @@
     }
     return this.elements[type];
   }
-  addPanel = (name: string, options: Addon) => {
+  addPanel = (name: string, options: Addon): void => {
     this.add(name, {
       type: types.PANEL,
       ...options,
     });
->>>>>>> 5f407a1c
   }
-  add = (name: string, options: Addon) => {
-    const { type } = options;
-
-<<<<<<< HEAD
-  register(name: string, registerCallback: (api: any) => void): void {
-    this.loaders[name] = registerCallback;
+  add = (name: string, addon: Addon) => {
+    const { type } = addon;
+    const collection = this.getElements(type);
+    collection[name] = { id: name, ...addon };
   }
 
-  loadAddons(api: any): void {
-=======
-    const collection = this.getElements(type);
-    collection[name] = { id: name, ...options };
-  }
-  register = (name: string, registerCallback: (api: any) => void) => {
+  register = (name: string, registerCallback: (api: any) => void): void => {
     if (this.loaders[name]) {
       logger.warn(`${name} was loaded twice, this could have bad side-effects`);
     }
@@ -103,7 +82,6 @@
   }
 
   loadAddons = (api: any) => {
->>>>>>> 5f407a1c
     Object.values(this.loaders).forEach(value => value(api));
   }
 }
