--- conflicted
+++ resolved
@@ -4,11 +4,7 @@
 import { Channel } from '@storybook/channels';
 import { API } from '@storybook/api';
 import { logger } from '@storybook/client-logger';
-<<<<<<< HEAD
-import { types, Types, isSupportedType } from './types';
-=======
 import { types, Types } from './types';
->>>>>>> 9b60c47e
 
 export interface RenderOptions {
   active: boolean;
