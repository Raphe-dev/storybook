--- conflicted
+++ resolved
@@ -1,10 +1,6 @@
 {
   "name": "@storybook/addons",
-<<<<<<< HEAD
-  "version": "5.2.0-beta.32",
-=======
   "version": "5.3.0-alpha.17",
->>>>>>> aae55a4b
   "description": "Storybook addons store",
   "keywords": [
     "storybook"
@@ -31,16 +27,10 @@
     "prepare": "node ../../scripts/prepare.js"
   },
   "dependencies": {
-<<<<<<< HEAD
-    "@storybook/api": "5.2.0-beta.32",
-    "@storybook/channels": "5.2.0-beta.32",
-    "@storybook/client-logger": "5.2.0-beta.32",
-=======
     "@storybook/api": "5.3.0-alpha.17",
     "@storybook/channels": "5.3.0-alpha.17",
     "@storybook/client-logger": "5.3.0-alpha.17",
     "@storybook/core-events": "5.3.0-alpha.17",
->>>>>>> aae55a4b
     "core-js": "^3.0.1",
     "global": "^4.3.2",
     "util-deprecate": "^1.0.2"
