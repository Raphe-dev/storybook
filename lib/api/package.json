{
  "name": "@storybook/api",
  "version": "5.2.0-alpha.23",
  "description": "Core Storybook API & Context",
  "keywords": [
    "storybook"
  ],
  "homepage": "https://github.com/storybookjs/storybook/tree/master/lib/api",
  "bugs": {
    "url": "https://github.com/storybookjs/storybook/issues"
  },
  "repository": {
    "type": "git",
    "url": "https://github.com/storybookjs/storybook.git"
  },
  "license": "MIT",
  "main": "dist/index.js",
  "types": "dist/index.d.ts",
  "scripts": {
    "prepare": "node ./scripts/generateVersion.js && node ../../scripts/prepare.js"
  },
  "dependencies": {
<<<<<<< HEAD
    "@types/semver": "^6.0.0",
    "@storybook/channels": "5.2.0-unreleased.0",
    "@storybook/client-logger": "5.2.0-unreleased.0",
    "@storybook/core-events": "5.2.0-unreleased.0",
    "@storybook/router": "5.2.0-unreleased.0",
    "@storybook/theming": "5.2.0-unreleased.0",
=======
    "@storybook/channels": "5.2.0-alpha.23",
    "@storybook/client-logger": "5.2.0-alpha.23",
    "@storybook/core-events": "5.2.0-alpha.23",
    "@storybook/router": "5.2.0-alpha.23",
    "@storybook/theming": "5.2.0-alpha.23",
>>>>>>> bb7a6250
    "core-js": "^3.0.1",
    "fast-deep-equal": "^2.0.1",
    "global": "^4.3.2",
    "lodash": "^4.17.11",
    "memoizerific": "^1.11.3",
    "prop-types": "^15.6.2",
    "react": "^16.8.3",
    "semver": "^6.0.0",
    "shallow-equal": "^1.1.0",
    "store2": "^2.7.1",
    "telejson": "^2.2.1",
    "util-deprecate": "^1.0.2"
  },
  "devDependencies": {
    "@types/lodash": "^4.14.129",
    "@types/semver": "^6.0.0"
  },
  "publishConfig": {
    "access": "public"
  }
}<|MERGE_RESOLUTION|>--- conflicted
+++ resolved
@@ -20,20 +20,12 @@
     "prepare": "node ./scripts/generateVersion.js && node ../../scripts/prepare.js"
   },
   "dependencies": {
-<<<<<<< HEAD
     "@types/semver": "^6.0.0",
-    "@storybook/channels": "5.2.0-unreleased.0",
-    "@storybook/client-logger": "5.2.0-unreleased.0",
-    "@storybook/core-events": "5.2.0-unreleased.0",
-    "@storybook/router": "5.2.0-unreleased.0",
-    "@storybook/theming": "5.2.0-unreleased.0",
-=======
     "@storybook/channels": "5.2.0-alpha.23",
     "@storybook/client-logger": "5.2.0-alpha.23",
     "@storybook/core-events": "5.2.0-alpha.23",
     "@storybook/router": "5.2.0-alpha.23",
     "@storybook/theming": "5.2.0-alpha.23",
->>>>>>> bb7a6250
     "core-js": "^3.0.1",
     "fast-deep-equal": "^2.0.1",
     "global": "^4.3.2",
