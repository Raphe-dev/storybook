{
  "name": "@storybook/router",
  "version": "5.2.0-rc.2",
  "description": "Core Storybook Router",
  "keywords": [
    "storybook"
  ],
  "homepage": "https://github.com/storybookjs/storybook/tree/master/lib/router",
  "bugs": {
    "url": "https://github.com/storybookjs/storybook/issues"
  },
  "repository": {
    "type": "git",
    "url": "https://github.com/storybookjs/storybook.git",
    "directory": "lib/router"
  },
  "license": "MIT",
  "main": "dist/index.js",
  "source": "src/index.ts",
  "types": "dist/index.d.ts",
  "scripts": {
    "prepare": "node ../../scripts/prepare.js"
  },
  "dependencies": {
    "@reach/router": "^1.2.1",
    "@types/reach__router": "^1.2.3",
    "core-js": "^3.0.1",
<<<<<<< HEAD
    "global": "^4.0.0",
=======
    "global": "^4.3.2",
    "lodash": "^4.17.11",
>>>>>>> 2b7fe512
    "memoizerific": "^1.11.3",
    "qs": "^6.6.0"
  },
  "peerDependencies": {
    "react": "*",
    "react-dom": "*"
  },
  "publishConfig": {
    "access": "public"
  },
  "type": "module"
}<|MERGE_RESOLUTION|>--- conflicted
+++ resolved
@@ -25,12 +25,8 @@
     "@reach/router": "^1.2.1",
     "@types/reach__router": "^1.2.3",
     "core-js": "^3.0.1",
-<<<<<<< HEAD
     "global": "^4.0.0",
-=======
-    "global": "^4.3.2",
     "lodash": "^4.17.11",
->>>>>>> 2b7fe512
     "memoizerific": "^1.11.3",
     "qs": "^6.6.0"
   },
