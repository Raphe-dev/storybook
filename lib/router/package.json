--- conflicted
+++ resolved
@@ -22,10 +22,6 @@
   },
   "dependencies": {
     "@reach/router": "^1.2.1",
-<<<<<<< HEAD
-    "@storybook/theming": "5.1.0-alpha.39",
-=======
->>>>>>> a80daf49
     "core-js": "^3.0.1",
     "global": "^4.3.2",
     "memoizerific": "^1.11.3",
