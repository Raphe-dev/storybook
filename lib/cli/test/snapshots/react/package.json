{
  "name": "react-fixture",
  "version": "1.0.0",
  "main": "index.js",
  "license": "MIT",
  "scripts": {
    "build": "rollup -c",
    "storybook": "start-storybook -p 6006",
    "build-storybook": "build-storybook"
  },
  "dependencies": {
    "react": "^15.6.1",
    "react-dom": "^15.6.1"
  },
  "devDependencies": {
    "@babel/plugin-external-helpers": "^7.0.0-beta.51",
    "@babel/preset-react": "^7.0.0-beta.51",
    "rollup": "^0.49.1",
    "rollup-plugin-babel": "^3.0.2",
    "rollup-plugin-commonjs": "^8.2.0",
    "rollup-plugin-node-resolve": "^3.0.0",
    "rollup-plugin-replace": "^1.1.1",
<<<<<<< HEAD
    "@storybook/react": "^3.4.8",
    "@storybook/addon-actions": "^3.4.8",
    "@storybook/addon-links": "^3.4.8",
    "@storybook/addons": "^3.4.8",
    "babel-core": "^7.0.0-bridge.0",
    "@babel/core": "^7.0.0-beta.52",
    "babel-loader": "^8.0.0-beta.4"
=======
    "@storybook/react": "^4.0.0-alpha.14",
    "@storybook/addon-actions": "^4.0.0-alpha.14",
    "@storybook/addon-links": "^4.0.0-alpha.14",
    "@storybook/addons": "^4.0.0-alpha.14",
    "babel-core": "^6.26.3",
    "babel-runtime": "^6.26.0"
>>>>>>> 6ca31680
  }
}<|MERGE_RESOLUTION|>--- conflicted
+++ resolved
@@ -13,28 +13,19 @@
     "react-dom": "^15.6.1"
   },
   "devDependencies": {
+    "@babel/core": "^7.0.0-beta.52",
     "@babel/plugin-external-helpers": "^7.0.0-beta.51",
     "@babel/preset-react": "^7.0.0-beta.51",
+    "@storybook/react": "^4.0.0-alpha.14",
+    "@storybook/addon-actions": "^4.0.0-alpha.14",
+    "@storybook/addon-links": "^4.0.0-alpha.14",
+    "@storybook/addons": "^4.0.0-alpha.14",
     "rollup": "^0.49.1",
     "rollup-plugin-babel": "^3.0.2",
     "rollup-plugin-commonjs": "^8.2.0",
     "rollup-plugin-node-resolve": "^3.0.0",
     "rollup-plugin-replace": "^1.1.1",
-<<<<<<< HEAD
-    "@storybook/react": "^3.4.8",
-    "@storybook/addon-actions": "^3.4.8",
-    "@storybook/addon-links": "^3.4.8",
-    "@storybook/addons": "^3.4.8",
     "babel-core": "^7.0.0-bridge.0",
-    "@babel/core": "^7.0.0-beta.52",
     "babel-loader": "^8.0.0-beta.4"
-=======
-    "@storybook/react": "^4.0.0-alpha.14",
-    "@storybook/addon-actions": "^4.0.0-alpha.14",
-    "@storybook/addon-links": "^4.0.0-alpha.14",
-    "@storybook/addons": "^4.0.0-alpha.14",
-    "babel-core": "^6.26.3",
-    "babel-runtime": "^6.26.0"
->>>>>>> 6ca31680
   }
 }