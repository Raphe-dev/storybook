--- conflicted
+++ resolved
@@ -16,21 +16,12 @@
     "build-storybook": "build-storybook -s public"
   },
   "devDependencies": {
-<<<<<<< HEAD
-    "@storybook/react": "^3.4.8",
-    "@storybook/addon-actions": "^3.4.8",
-    "@storybook/addon-links": "^3.4.8",
-    "@storybook/addons": "^3.4.8",
-    "babel-core": "^7.0.0-bridge.0",
     "@babel/core": "^7.0.0-beta.52",
-    "babel-loader": "^8.0.0-beta.4"
-=======
     "@storybook/react": "^4.0.0-alpha.14",
     "@storybook/addon-actions": "^4.0.0-alpha.14",
     "@storybook/addon-links": "^4.0.0-alpha.14",
     "@storybook/addons": "^4.0.0-alpha.14",
-    "babel-core": "^6.26.3",
-    "babel-runtime": "^6.26.0"
->>>>>>> 6ca31680
+    "babel-core": "^7.0.0-bridge.0",
+    "babel-loader": "^8.0.0-beta.4"
   }
 }