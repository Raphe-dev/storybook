#!/usr/bin/env node

const updateNotifier = require('update-notifier');
const program = require('commander');
const chalk = require('chalk');
const detect = require('../lib/detect');
const hasYarn = require('../lib/has_yarn');
const types = require('../lib/project_types');
const commandLog = require('../lib/helpers').commandLog;
const codeLog = require('../lib/helpers').codeLog;
const paddedLog = require('../lib/helpers').paddedLog;
const installDeps = require('../lib/helpers').installDeps;
const pkg = require('../package.json');

const logger = console;

program
  .version(pkg.version)
  .option('-f --force', 'Forcely add storybook')
  .option('-N --use-npm', 'Use npm to install deps')
  .parse(process.argv);

const welcomeMessage = 'getstorybook - the simplest way to add a storybook to your project.';
logger.log(chalk.inverse(`\n ${welcomeMessage} \n`));

const useYarn = Boolean(program.useNpm !== true) && hasYarn();

const npmOptions = {
  useYarn,
};

const runStorybookCommand = useYarn ? 'yarn run storybook' : 'npm run storybook';

// Update notify code.
updateNotifier({
  pkg,
  updateCheckInterval: 1000 * 60 * 60, // every hour (we could increase this later on.)
}).notify();

let projectType;

const done = commandLog('Detecting project type');
try {
  projectType = detect({
    force: program.force,
  });
} catch (ex) {
  done(ex.message);
  process.exit(1);
}
done();

const end = () => {
  installDeps(npmOptions);

  logger.log('\nTo run your storybook, type:\n');
  codeLog([runStorybookCommand]);
  logger.log('\nFor more information visit:', chalk.cyan('https://storybook.js.org'));

  // Add a new line for the clear visibility.
  logger.log();
};

const CRNA_DISCUSSION =
  'https://github.com/storybooks/storybook/blob/master/app/react-native/docs/manual-setup.md';

switch (projectType) {
  case types.ALREADY_HAS_STORYBOOK:
    logger.log();
    paddedLog('There seems to be a storybook already available in this project.');
    paddedLog('Apply following command to force:\n');
    codeLog(['getstorybook -f']);

    // Add a new line for the clear visibility.
    logger.log();
    break;
<<<<<<< HEAD
  case types.REACT_SCRIPTS:
    done = commandLog('Adding storybook support to your "Create React App" based project');
    require('../generators/REACT_SCRIPTS'); // eslint-disable-line
    done();
=======
>>>>>>> fceded04

  case types.UPDATE_PACKAGE_ORGANIZATIONS:
    require('../generators/UPDATE_PACKAGE_ORGANIZATIONS')
      .then(r => null) // commmandLog doesn't like to see output
      .then(commandLog('Upgrading your project to the new storybook packages.'))
      .then(end);
    break;

  case types.REACT_SCRIPTS:
    require('../generators/REACT_SCRIPTS')
      .then(commandLog('Adding storybook support to your "Create React App" based project'))
      .then(end);
    break;

  case types.REACT:
<<<<<<< HEAD
    done = commandLog('Adding storybook support to your "React" app');
    require('../generators/REACT'); // eslint-disable-line
    done();

    installDeps(npmOptions);
=======
    require('../generators/REACT')
      .then(commandLog('Adding storybook support to your "React" app'))
      .then(end);
    break;
>>>>>>> fceded04

  case types.REACT_NATIVE_SCRIPTS: {
    const app = chalk.bold('"./App.js"');
    require('../generators/REACT_NATIVE_SCRIPTS')
      .then(commandLog('Adding storybook support to your "Create React Native App" app'))
      .then(end)
      .then(() => {
        logger.log(chalk.red('NOTE: CRNA app installation is not 100% automated.'));
        logger.log(`To quickly run storybook, replace contents of ${app} with:\n`);
        codeLog(["export default from './storybook';"]); // eslint-disable-line
        logger.log('\nFor a more complete discussion of options, see:\n');
        logger.log(chalk.cyan(CRNA_DISCUSSION));
        logger.log();
      });
    break;
  }

  case types.REACT_NATIVE:
<<<<<<< HEAD
    done = commandLog('Adding storybook support to your "React Native" app');
    require('../generators/REACT_NATIVE'); // eslint-disable-line
    done();

    installDeps(npmOptions);

    logger.log('\nTo run your storybook, type:\n');
    codeLog([runStorybookCommand]);
    logger.log('\nFor more information visit:', chalk.cyan('http://getstorybook.io'));
    break;

  case types.METEOR:
    done = commandLog('Adding storybook support to your "Meteor" app');
    require('../generators/METEOR'); // eslint-disable-line
    done();

    installDeps(npmOptions);

    logger.log('\nTo run your storybook, type:\n');
    codeLog([runStorybookCommand]);
    logger.log('\nFor more information visit:', chalk.cyan('http://getstorybook.io'));
    break;

  case types.WEBPACK_REACT:
    done = commandLog('Adding storybook support to your "Webpack React" app');
    require('../generators/WEBPACK_REACT'); // eslint-disable-line
    done();

    installDeps(npmOptions);

    logger.log('\nTo run your storybook, type:\n');
    codeLog([runStorybookCommand]);
    logger.log('\nFor more information visit:', chalk.cyan('http://getstorybook.io'));
    break;

  case types.REACT_PROJECT:
    done = commandLog('Adding storybook support to your "React" library');
    require('../generators/REACT'); // eslint-disable-line
    done();

    installDeps(npmOptions);

    logger.log('\nTo run your storybook, type:\n');
    codeLog([runStorybookCommand]);
    logger.log('\nFor more information visit:', chalk.cyan('http://getstorybook.io'));
=======
    require('../generators/REACT_NATIVE')
      .then(commandLog('Adding storybook support to your "React Native" app'))
      .then(end);
    break;

  case types.METEOR:
    require('../generators/METEOR')
      .then(commandLog('Adding storybook support to your "Meteor" app'))
      .then(end);
    break;

  case types.WEBPACK_REACT:
    require('../generators/WEBPACK_REACT')
      .then(commandLog('Adding storybook support to your "Webpack React" app'))
      .then(end);
    break;

  case types.REACT_PROJECT:
    require('../generators/REACT')
      .then(commandLog('Adding storybook support to your "React" library'))
      .then(end);
>>>>>>> fceded04
    break;

  default:
    paddedLog(`Unsupported Project type. (code: ${projectType})`);
    paddedLog('Visit https://storybook.js.org for more information.');

    // Add a new line for the clear visibility.
    logger.log();
}<|MERGE_RESOLUTION|>--- conflicted
+++ resolved
@@ -10,9 +10,9 @@
 const codeLog = require('../lib/helpers').codeLog;
 const paddedLog = require('../lib/helpers').paddedLog;
 const installDeps = require('../lib/helpers').installDeps;
+const logger = console;
+
 const pkg = require('../package.json');
-
-const logger = console;
 
 program
   .version(pkg.version)
@@ -74,13 +74,6 @@
     // Add a new line for the clear visibility.
     logger.log();
     break;
-<<<<<<< HEAD
-  case types.REACT_SCRIPTS:
-    done = commandLog('Adding storybook support to your "Create React App" based project');
-    require('../generators/REACT_SCRIPTS'); // eslint-disable-line
-    done();
-=======
->>>>>>> fceded04
 
   case types.UPDATE_PACKAGE_ORGANIZATIONS:
     require('../generators/UPDATE_PACKAGE_ORGANIZATIONS')
@@ -96,18 +89,10 @@
     break;
 
   case types.REACT:
-<<<<<<< HEAD
-    done = commandLog('Adding storybook support to your "React" app');
-    require('../generators/REACT'); // eslint-disable-line
-    done();
-
-    installDeps(npmOptions);
-=======
     require('../generators/REACT')
       .then(commandLog('Adding storybook support to your "React" app'))
       .then(end);
     break;
->>>>>>> fceded04
 
   case types.REACT_NATIVE_SCRIPTS: {
     const app = chalk.bold('"./App.js"');
@@ -126,53 +111,6 @@
   }
 
   case types.REACT_NATIVE:
-<<<<<<< HEAD
-    done = commandLog('Adding storybook support to your "React Native" app');
-    require('../generators/REACT_NATIVE'); // eslint-disable-line
-    done();
-
-    installDeps(npmOptions);
-
-    logger.log('\nTo run your storybook, type:\n');
-    codeLog([runStorybookCommand]);
-    logger.log('\nFor more information visit:', chalk.cyan('http://getstorybook.io'));
-    break;
-
-  case types.METEOR:
-    done = commandLog('Adding storybook support to your "Meteor" app');
-    require('../generators/METEOR'); // eslint-disable-line
-    done();
-
-    installDeps(npmOptions);
-
-    logger.log('\nTo run your storybook, type:\n');
-    codeLog([runStorybookCommand]);
-    logger.log('\nFor more information visit:', chalk.cyan('http://getstorybook.io'));
-    break;
-
-  case types.WEBPACK_REACT:
-    done = commandLog('Adding storybook support to your "Webpack React" app');
-    require('../generators/WEBPACK_REACT'); // eslint-disable-line
-    done();
-
-    installDeps(npmOptions);
-
-    logger.log('\nTo run your storybook, type:\n');
-    codeLog([runStorybookCommand]);
-    logger.log('\nFor more information visit:', chalk.cyan('http://getstorybook.io'));
-    break;
-
-  case types.REACT_PROJECT:
-    done = commandLog('Adding storybook support to your "React" library');
-    require('../generators/REACT'); // eslint-disable-line
-    done();
-
-    installDeps(npmOptions);
-
-    logger.log('\nTo run your storybook, type:\n');
-    codeLog([runStorybookCommand]);
-    logger.log('\nFor more information visit:', chalk.cyan('http://getstorybook.io'));
-=======
     require('../generators/REACT_NATIVE')
       .then(commandLog('Adding storybook support to your "React Native" app'))
       .then(end);
@@ -194,7 +132,6 @@
     require('../generators/REACT')
       .then(commandLog('Adding storybook support to your "React" library'))
       .then(end);
->>>>>>> fceded04
     break;
 
   default:
