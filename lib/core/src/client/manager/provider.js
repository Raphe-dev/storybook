import { Provider } from '@storybook/ui';
import addons from '@storybook/addons';
import createChannel from '@storybook/channel-postmessage';
import Events from '@storybook/core-events';

export default class ReactProvider extends Provider {
  constructor() {
    super();

    const channel = createChannel({ page: 'manager' });

    addons.setChannel(channel);
    channel.emit(Events.CHANNEL_CREATED);

    this.addons = addons;
    this.channel = channel;
  }

  getElements(type) {
    return this.addons.getElements(type);
  }

<<<<<<< HEAD
  getOptions() {
    return this.addons.getOptions();
=======
  getConfig() {
    return this.addons.getConfig();
>>>>>>> d0381ef6
  }

  handleAPI(api) {
    this.addons.loadAddons(api);
  }
}<|MERGE_RESOLUTION|>--- conflicted
+++ resolved
@@ -20,13 +20,8 @@
     return this.addons.getElements(type);
   }
 
-<<<<<<< HEAD
-  getOptions() {
-    return this.addons.getOptions();
-=======
   getConfig() {
     return this.addons.getConfig();
->>>>>>> d0381ef6
   }
 
   handleAPI(api) {
