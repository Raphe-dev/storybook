function createProdPresets() {
  return [
    [
      require.resolve('babel-preset-minify'),
      {
        builtIns: false,
        mangle: false,
      },
    ],
  ];
}

export default ({ configType }) => {
  const isProd = configType === 'PRODUCTION';
  const prodPresets = isProd ? createProdPresets() : [];

  return {
    presets: [
      [require.resolve('@babel/preset-env'), { shippedProposals: true, useBuiltIns: 'usage' }],
      ...prodPresets,
    ],
    plugins: [
      [require.resolve('babel-plugin-emotion'), { sourceMap: true, autoLabel: true }],
      require.resolve('babel-plugin-macros'),
<<<<<<< HEAD
      require.resolve('@babel/plugin-transform-regenerator'),
      require.resolve('@babel/plugin-syntax-dynamic-import'),
      require.resolve('@babel/plugin-proposal-object-rest-spread'),
=======
>>>>>>> e42c6473
      require.resolve('@babel/plugin-proposal-class-properties'),
    ],
  };
};<|MERGE_RESOLUTION|>--- conflicted
+++ resolved
@@ -20,15 +20,11 @@
       ...prodPresets,
     ],
     plugins: [
+      require.resolve('@babel/plugin-proposal-object-rest-spread'),
+      require.resolve('@babel/plugin-proposal-class-properties'),
+      require.resolve('@babel/plugin-syntax-dynamic-import'),
       [require.resolve('babel-plugin-emotion'), { sourceMap: true, autoLabel: true }],
       require.resolve('babel-plugin-macros'),
-<<<<<<< HEAD
-      require.resolve('@babel/plugin-transform-regenerator'),
-      require.resolve('@babel/plugin-syntax-dynamic-import'),
-      require.resolve('@babel/plugin-proposal-object-rest-spread'),
-=======
->>>>>>> e42c6473
-      require.resolve('@babel/plugin-proposal-class-properties'),
     ],
   };
 };