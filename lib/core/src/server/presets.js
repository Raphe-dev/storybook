--- conflicted
+++ resolved
@@ -24,19 +24,6 @@
       return loadPresets(subPresets, level + 1);
     }
 
-<<<<<<< HEAD
-    if (typeof preset.name === 'string') {
-      return {
-        preset: interopRequireDefault(preset.name),
-        options: preset.options,
-      };
-    }
-
-    return {
-      preset,
-      options: {},
-    };
-=======
     if (isObject(contents)) {
       const { presets: subPresets, ...rest } = contents;
 
@@ -52,7 +39,6 @@
     throw new Error(dedent`
       ${contents} is not a valid preset
     `);
->>>>>>> 31bf98e1
   } catch (e) {
     const warning =
       level > 0
