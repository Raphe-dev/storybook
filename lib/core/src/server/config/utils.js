--- conflicted
+++ resolved
@@ -56,15 +56,10 @@
     manager.unshift(storybookCustomAddonsPath);
   }
 
-<<<<<<< HEAD
-  return { preview, manager };
+  return { iframe, manager };
 }
 
 export const getBabelRuntimePath = () => {
   const pkgJsonPath = require.resolve('@babel/runtime/package.json');
   return path.dirname(pkgJsonPath);
-};
-=======
-  return { iframe, manager };
-}
->>>>>>> 4121d263
+};