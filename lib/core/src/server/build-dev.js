import express from 'express';
import https from 'https';
import http from 'http';
import ip from 'ip';
import favicon from 'serve-favicon';
import path from 'path';
import fs from 'fs-extra';
import chalk from 'chalk';
import fetch from 'node-fetch';
import Cache from 'file-system-cache';
import findCacheDir from 'find-cache-dir';
import open from 'open';
import boxen from 'boxen';
import semver from 'semver';
import { stripIndents } from 'common-tags';
import Table from 'cli-table3';
import prettyTime from 'pretty-hrtime';

import { logger, colors, instance as npmLog } from '@storybook/node-logger';
import { getStorybookConfigs } from '@storybook/config';
import { start } from '@storybook/server';

import storybook from './dev-server';
import { getDevCli } from './cli';

const defaultFavIcon = require.resolve('./public/favicon.ico');
const cacheDir = findCacheDir({ name: 'storybook' });
const cache = Cache({
  basePath: cacheDir,
  ns: 'storybook', // Optional. A grouping namespace for items.
});

const writeStats = async (name, stats) => {
  await fs.writeFile(
    path.join(cacheDir, `${name}-stats.json`),
    JSON.stringify(stats.toJson(), null, 2),
    'utf8'
  );
};

async function getServer(app, options) {
  if (!options.https) {
    return http.createServer(app);
  }

  if (!options.sslCert) {
    logger.error('Error: --ssl-cert is required with --https');
    process.exit(-1);
  }

  if (!options.sslKey) {
    logger.error('Error: --ssl-key is required with --https');
    process.exit(-1);
  }

  const sslOptions = {
    ca: await Promise.all((options.sslCa || []).map(ca => fs.readFile(ca, 'utf-8'))),
    cert: await fs.readFile(options.sslCert, 'utf-8'),
    key: await fs.readFile(options.sslKey, 'utf-8'),
  };

  return https.createServer(sslOptions, app);
}

async function applyStatic(app, options) {
  const { staticDir } = options;

  let hasCustomFavicon = false;

  if (staticDir && staticDir.length) {
    await Promise.all(
      staticDir.map(async dir => {
        const staticPath = path.resolve(dir);

        if (await !fs.exists(staticPath)) {
          logger.error(`Error: no such directory to load static files: ${staticPath}`);
          process.exit(-1);
        }

        logger.info(`=> Loading static files from: ${staticPath} .`);
        app.use(express.static(staticPath, { index: false }));

        const faviconPath = path.resolve(staticPath, 'favicon.ico');

        if (await fs.exists(faviconPath)) {
          hasCustomFavicon = true;
          app.use(favicon(faviconPath));
        }
      })
    );
  }

  if (!hasCustomFavicon) {
    app.use(favicon(defaultFavIcon));
  }
}

const updateCheck = async version => {
  let result;
  const time = Date.now();
  try {
    const fromCache = await cache.get('lastUpdateCheck', { success: false, time: 0 });

    // if last check was more then 24h ago
    if (time - 86400000 > fromCache.time) {
      const fromFetch = await Promise.race([
        fetch(`https://storybook.js.org/versions.json?current=${version}`),
        // if fetch is too slow, we won't wait for it
        new Promise((res, rej) => global.setTimeout(rej, 1500)),
      ]);
      const data = await fromFetch.json();
      result = { success: true, data, time };
      await cache.set('lastUpdateCheck', result);
    } else {
      result = fromCache;
    }
  } catch (error) {
    result = { success: false, error, time };
  }
  return result;
};

function listenToServer(server, listenAddr) {
  let serverResolve = () => {};
  let serverReject = () => {};

  const serverListening = new Promise((resolve, reject) => {
    serverResolve = resolve;
    serverReject = reject;
  });

  server.listen(...listenAddr, error => {
    if (error) {
      serverReject(error);
    } else {
      serverResolve();
    }
  });

  return serverListening;
}

function createUpdateMessage(updateInfo, version) {
  let updateMessage;

  try {
    updateMessage =
      updateInfo.success && semver.lt(version, updateInfo.data.latest.version)
        ? stripIndents`
          ${colors.orange(
            `A new version (${chalk.bold(updateInfo.data.latest.version)}) is available!`
          )}

          ${chalk.gray('Read full changelog here:')} ${chalk.gray.underline('https://git.io/fhFYe')}
        `
        : '';
  } catch (e) {
    updateMessage = '';
  }
  return updateMessage;
}

function outputStartupInformation(options) {
  const {
    updateInfo,
    version,
    address,
    networkAddress,
    managerTotalTime,
    previewTotalTime,
  } = options;

  const updateMessage = createUpdateMessage(updateInfo, version);

  const serveMessage = new Table({
    chars: {
      top: '',
      'top-mid': '',
      'top-left': '',
      'top-right': '',
      bottom: '',
      'bottom-mid': '',
      'bottom-left': '',
      'bottom-right': '',
      left: '',
      'left-mid': '',
      mid: '',
      'mid-mid': '',
      right: '',
      'right-mid': '',
      middle: '',
    },
    paddingLeft: 0,
    paddingRight: 0,
    paddingTop: 0,
    paddingBottom: 0,
  });

  serveMessage.push(
    ['Local:', chalk.cyan(address)],
    ['On your network:', chalk.cyan(networkAddress)]
  );

  const timeStatement = previewTotalTime
    ? `${chalk.underline(prettyTime(managerTotalTime))} for manager and ${chalk.underline(
        prettyTime(previewTotalTime)
      )} for preview`
    : `${chalk.underline(prettyTime(managerTotalTime))}`;

  // eslint-disable-next-line no-console
  console.log(
    boxen(
      stripIndents`
          ${colors.green(`Storybook ${chalk.bold(version)} started`)}
          ${chalk.gray(timeStatement)}

          ${serveMessage.toString()}${updateMessage ? `\n\n${updateMessage}` : ''}
        `,
      { borderStyle: 'round', padding: 1, borderColor: '#F1618C' }
    )
  );
}

async function outputStats(previewStats, managerStats) {
  if (previewStats) {
    await writeStats('preview', previewStats);
  }
  await writeStats('manager', managerStats);
  logger.info(`stats written to => ${chalk.cyan(path.join(cacheDir, '[name].json'))}`);
}

function openInBrowser(address) {
  open(address).catch(() => {
    logger.error(stripIndents`
      Could not open ${address} inside a browser. If you're running this command inside a
      docker container or on a CI, you need to pass the '--ci' flag to prevent opening a
      browser by default.
    `);
  });
}

export async function buildDevStandalone(options) {
  try {
    const { port, host, extendServer } = options;

    // Used with `app.listen` below
    const listenAddr = [port];

    if (host) {
      listenAddr.push(host);
    }

    const app = express();
    const server = await getServer(app, options);

    if (typeof extendServer === 'function') {
      extendServer(server);
    }

    await applyStatic(app, options);

    const {
      router: storybookMiddleware,
      previewStats,
      managerStats,
      managerTotalTime,
      previewTotalTime,
    } = await storybook(options);

    app.use(storybookMiddleware);

    const serverListening = listenToServer(server, listenAddr);
    const { version } = options.packageJson;

    const [updateInfo] = await Promise.all([updateCheck(version), serverListening]);

    const proto = options.https ? 'https' : 'http';
    const address = `${proto}://${options.host || 'localhost'}:${port}/`;
    const networkAddress = `${proto}://${ip.address()}:${port}/`;

    outputStartupInformation({
      updateInfo,
      version,
      address,
      networkAddress,
      managerTotalTime,
      previewTotalTime,
    });

    if (options.smokeTest) {
      await outputStats(previewStats, managerStats);

      let warning = 0;

      if (!options.ignorePreview) {
        warning += previewStats.toJson().warnings.length;
      }

      warning += managerStats.toJson().warnings.length;

      process.exit(warning ? 1 : 0);
    } else if (!options.ci) {
      openInBrowser(address);
    }
  } catch (error) {
    // this is a weird bugfix, somehow 'node-pre-gyp' is poluting the npmLog header
    npmLog.heading = '';

    logger.line();
    logger.warn(
      error.close
        ? stripIndents`
            FATAL broken build!, will close the process,
            Fix the error below and restart storybook.
          `
        : stripIndents`
            Broken build, fix the error below.
            You may need to refresh the browser.
          `
    );
    logger.line();
    if (error instanceof Error) {
      if (error.error) {
        logger.error(error.error);
      } else if (error.stats && error.stats.compilation.errors) {
        error.stats.compilation.errors.forEach(e => logger.plain(e));
      } else {
        logger.error(error);
      }

      if (error.close) {
        process.exit(1);
      }
    }
    if (options.smokeTest) {
      process.exit(1);
    }
  }
}

export async function buildDev({ packageJson, ...callOptions }) {
  const cliOptions = await getDevCli(packageJson);
  const configsFiles = await getStorybookConfigs();

  if (configsFiles) {
    return start({ configsFiles, callOptions, cliOptions });
  }

  return buildDevStandalone({
    // ...fileOptions,
    ...cliOptions,
    ...callOptions,
    configDir: callOptions.configDir || cliOptions.configDir || './.storybook',
    packageJson,
<<<<<<< HEAD
=======
    configDir: loadOptions.configDir || cliOptions.configDir || './.storybook',
    docsMode: !!cliOptions.docs,
>>>>>>> 2dd97ad0
  });
}<|MERGE_RESOLUTION|>--- conflicted
+++ resolved
@@ -351,11 +351,7 @@
     ...cliOptions,
     ...callOptions,
     configDir: callOptions.configDir || cliOptions.configDir || './.storybook',
+    docsMode: !!cliOptions.docs,
     packageJson,
-<<<<<<< HEAD
-=======
-    configDir: loadOptions.configDir || cliOptions.configDir || './.storybook',
-    docsMode: !!cliOptions.docs,
->>>>>>> 2dd97ad0
   });
 }