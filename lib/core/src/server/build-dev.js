import express from 'express';
import https from 'https';
import ip from 'ip';
import favicon from 'serve-favicon';
import path from 'path';
import fs from 'fs';
import chalk from 'chalk';
import { logger } from '@storybook/node-logger';
import fetch from 'node-fetch';
import Cache from 'file-system-cache';
import opn from 'opn';
<<<<<<< HEAD
import boxen from 'boxen';
import semver from 'semver';
import { stripIndents } from 'common-tags';
import Table from 'tty-table';

=======
import { stripIndents } from 'common-tags';
>>>>>>> f29b163e
import storybook, { webpackValid } from './middleware';
import { getDevCli } from './cli';
import './config/env';

const defaultFavIcon = require.resolve('./public/favicon.ico');

const cache = Cache({
  ns: 'storybook', // Optional. A grouping namespace for items.
});

function getServer(app, options) {
  if (!options.https) {
    return app;
  }

  if (!options.sslCert) {
    logger.error('Error: --ssl-cert is required with --https');
    process.exit(-1);
  }

  if (!options.sslKey) {
    logger.error('Error: --ssl-key is required with --https');
    process.exit(-1);
  }

  const sslOptions = {
    ca: (options.sslCa || []).map(ca => fs.readFileSync(ca, 'utf-8')),
    cert: fs.readFileSync(options.sslCert, 'utf-8'),
    key: fs.readFileSync(options.sslKey, 'utf-8'),
  };

  return https.createServer(sslOptions, app);
}

function applyStatic(app, options) {
  const { staticDir } = options;
  let hasCustomFavicon = false;

  if (staticDir) {
    staticDir.forEach(dir => {
      const staticPath = path.resolve(dir);

      if (!fs.existsSync(staticPath)) {
        logger.error(`Error: no such directory to load static files: ${staticPath}`);
        process.exit(-1);
      }

      logger.info(`=> Loading static files from: ${staticPath} .`);
      app.use(express.static(staticPath, { index: false }));

      const faviconPath = path.resolve(staticPath, 'favicon.ico');

      if (fs.existsSync(faviconPath)) {
        hasCustomFavicon = true;
        app.use(favicon(faviconPath));
      }
    });
  }

  if (!hasCustomFavicon) {
    app.use(favicon(defaultFavIcon));
  }
}

const updateCheck = async () => {
  let result;
  const time = Date.now();
  try {
    const fromCache = await cache.get('lastUpdateCheck', { success: false, time: 0 });

    // if last check was more then 24h ago
    if (time - 86400000 > fromCache.time) {
      const fromFetch = await fetch('https://storybooks.netlify.com/versions.json');
      const data = await fromFetch.json();
      result = { success: true, data, time };
      await cache.set('lastUpdateCheck', result);
    } else {
      result = fromCache;
    }
  } catch (error) {
    result = { success: false, error, time };
  }
  return result;
};

function listenToServer(server, listenAddr) {
  let serverResolve = () => {};
  let serverReject = () => {};

  const serverListening = new Promise((resolve, reject) => {
    serverResolve = resolve;
    serverReject = reject;
  });

  server.listen(...listenAddr, error => {
    if (error) {
      serverReject(error);
    } else {
      serverResolve();
    }
  });

  return serverListening;
}

export async function buildDevStandalone(options) {
  console.log({ options });

  try {
    const { port, host } = options;

    // Used with `app.listen` below
    const listenAddr = [port];

    if (host) {
      listenAddr.push(host);
    }

    const app = express();
    const server = getServer(app, options);

    applyStatic(app, options);

    app.use(storybook(options));

    const serverListening = listenToServer(server, listenAddr);

    const [stats, updateInfo] = await Promise.all([webpackValid, updateCheck(), serverListening]);
    const proto = options.https ? 'https' : 'http';
    const address = `${proto}://${options.host || 'localhost'}:${port}/`;
    const networkAddress = `${proto}://${ip.address()}:${port}/`;

    let updateMessage;

    try {
      updateMessage =
        updateInfo.success && semver.lt(options.packageJson.version, updateInfo.data.latest.version)
          ? stripIndents`
          ${chalk.hex('#F3AD38')(
            `A new version (${chalk.bold(updateInfo.data.latest.version)}) is available!`
          )}
          ${chalk.gray(updateInfo.data.latest.info.plain)}

          ${chalk.gray('Read full changelog here:')}
          ${chalk.gray.underline('https://git.io/fxc61')}
        `
          : '';
    } catch (e) {
      updateMessage = '';
    }

    const serveMessage = stripIndents(
      Table([['Local', chalk.cyan(address)], ['On your network', chalk.cyan(networkAddress)]], {
        borderStyle: 0,
        paddingLeft: 0,
        compact: true,
        paddingBottom: 0,
        align: 'left',
        color: 'white',
      }).render()
    );

    // eslint-disable-next-line no-console
    console.log(
      boxen(
        stripIndents`
          ${chalk.hex('#A2E05E')(`Storybook ${chalk.bold(options.packageJson.version)} started`)}

          ${serveMessage}${updateMessage ? `\n\n${updateMessage}` : ''}
        `,
        { borderStyle: 'round', padding: 1, borderColor: '#F1618C' }
      )
    );

    if (options.smokeTest) {
      process.exit(stats.toJson().warnings.length ? 1 : 0);
    } else if (!options.ci) {
      opn(address).catch(() => {
        logger.error(stripIndents`
          Could not open ${address} inside a browser. If you're running this command inside a
          docker container or on a CI, you need to pass the '--ci' flag to prevent opening a
          browser by default.
        `);
      });
    }
  } catch (error) {
    if (error instanceof Error) {
      logger.error(error);
    }
    if (options.smokeTest) {
      process.exit(1);
    }
  }
}

export async function buildDev({ packageJson, ...loadOptions }) {
  const cliOptions = await getDevCli(packageJson);

  await buildDevStandalone({
    ...cliOptions,
    ...loadOptions,
    packageJson,
    configDir: cliOptions.configDir || './.storybook',
  });
}<|MERGE_RESOLUTION|>--- conflicted
+++ resolved
@@ -9,15 +9,11 @@
 import fetch from 'node-fetch';
 import Cache from 'file-system-cache';
 import opn from 'opn';
-<<<<<<< HEAD
 import boxen from 'boxen';
 import semver from 'semver';
 import { stripIndents } from 'common-tags';
 import Table from 'tty-table';
 
-=======
-import { stripIndents } from 'common-tags';
->>>>>>> f29b163e
 import storybook, { webpackValid } from './middleware';
 import { getDevCli } from './cli';
 import './config/env';
@@ -124,8 +120,6 @@
 }
 
 export async function buildDevStandalone(options) {
-  console.log({ options });
-
   try {
     const { port, host } = options;
 
