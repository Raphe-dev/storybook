--- conflicted
+++ resolved
@@ -36,10 +36,6 @@
           '@storybook/core-events',
           '@storybook/theming',
           'airbnb-js-shims',
-<<<<<<< HEAD
-          'react-resize-detector',
-=======
->>>>>>> a80daf49
           'emotion-theming',
           'prop-types',
           'react',
