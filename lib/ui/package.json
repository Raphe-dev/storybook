--- conflicted
+++ resolved
@@ -1,10 +1,6 @@
 {
   "name": "@storybook/ui",
-<<<<<<< HEAD
-  "version": "5.0.0-beta.2",
-=======
   "version": "5.0.0-beta.3",
->>>>>>> 247dd6a3
   "description": "Core Storybook UI",
   "keywords": [
     "storybook"
@@ -25,21 +21,12 @@
     "prepare": "node ../../scripts/prepare.js"
   },
   "dependencies": {
-<<<<<<< HEAD
-    "@storybook/addons": "5.0.0-beta.2",
-    "@storybook/client-logger": "5.0.0-beta.2",
-    "@storybook/components": "5.0.0-beta.2",
-    "@storybook/core-events": "5.0.0-beta.2",
-    "@storybook/router": "5.0.0-beta.2",
-    "@storybook/theming": "5.0.0-beta.2",
-=======
     "@storybook/addons": "5.0.0-beta.3",
     "@storybook/client-logger": "5.0.0-beta.3",
     "@storybook/components": "5.0.0-beta.3",
     "@storybook/core-events": "5.0.0-beta.3",
     "@storybook/router": "5.0.0-beta.3",
     "@storybook/theming": "5.0.0-beta.3",
->>>>>>> 247dd6a3
     "eventemitter3": "^3.1.0",
     "fast-deep-equal": "^2.0.1",
     "fuse.js": "^3.4.2",
