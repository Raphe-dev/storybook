--- conflicted
+++ resolved
@@ -60,11 +60,7 @@
   },
   "devDependencies": {
     "terser-webpack-plugin": "^1.2.2",
-<<<<<<< HEAD
-    "webpack": "^4.29.0"
-=======
     "webpack": "^4.29.3"
->>>>>>> 190ea8e9
   },
   "publishConfig": {
     "access": "public"
