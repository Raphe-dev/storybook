--- conflicted
+++ resolved
@@ -46,11 +46,7 @@
     "react-hotkeys": "2.0.0-pre4",
     "react-resize-detector": "^3.2.1",
     "recompose": "^0.30.0",
-<<<<<<< HEAD
-=======
     "semver": "^5.6.0",
-    "to-camel-case": "^1.0.0",
->>>>>>> 1187e16b
     "util-deprecate": "^1.0.2"
   },
   "devDependencies": {
