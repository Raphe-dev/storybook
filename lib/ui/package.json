{
  "name": "@storybook/ui",
  "version": "4.0.0-alpha.20",
  "description": "Core Storybook UI",
  "repository": {
    "type": "git",
    "url": "https://github.com/storybooks/storybook.git"
  },
  "license": "MIT",
  "main": "dist/index.js",
  "jsnext:main": "src/index.js",
  "scripts": {
    "prepare": "node ../../scripts/prepare.js",
    "publish-storybook": "bash ./.scripts/publish_storybook.sh",
    "storybook": "start-storybook -p 9010"
  },
  "dependencies": {
    "@emotion/core": "0.13.0",
    "@emotion/provider": "0.11.1",
    "@emotion/styled": "0.10.5",
    "@ndelangen/react-treebeard": "^3.0.0",
    "@storybook/components": "4.0.0-alpha.20",
    "@storybook/core-events": "4.0.0-alpha.20",
    "@storybook/mantra-core": "^1.7.2",
    "@storybook/podda": "^1.2.3",
    "@storybook/react-komposer": "^2.0.4",
    "deep-equal": "^1.0.1",
<<<<<<< HEAD
    "@emotion/core": "0.13.0",
    "@emotion/provider": "0.11.1",
=======
    "emotion": "^9.2.8",
>>>>>>> a2a2a914
    "events": "^3.0.0",
    "fuse.js": "^3.2.1",
    "global": "^4.3.2",
    "history": "^4.7.2",
    "keycode": "^2.2.0",
    "lodash.debounce": "^4.0.8",
    "lodash.mergewith": "^4.6.1",
    "lodash.pick": "^4.4.0",
    "lodash.sortby": "^4.7.0",
    "lodash.throttle": "^4.1.1",
    "mobx": "^5.0.3",
    "mobx-react": "^5.2.3",
    "prop-types": "^15.6.2",
    "qs": "^6.5.2",
<<<<<<< HEAD
    "@emotion/styled": "0.10.4",
=======
>>>>>>> a2a2a914
    "react-fuzzy": "^0.5.2",
    "react-lifecycles-compat": "^3.0.4",
    "react-modal": "^3.5.1",
    "react-resize-detector": "^3.1.1",
    "react-split-pane": "^0.1.82",
    "to-camel-case": "^1.0.0"
  },
  "devDependencies": {
    "@storybook/addon-actions": "4.0.0-alpha.20",
    "@storybook/react": "4.0.0-alpha.20"
  },
  "peerDependencies": {
    "react": "*",
    "react-dom": "*"
  }
}<|MERGE_RESOLUTION|>--- conflicted
+++ resolved
@@ -24,14 +24,9 @@
     "@storybook/mantra-core": "^1.7.2",
     "@storybook/podda": "^1.2.3",
     "@storybook/react-komposer": "^2.0.4",
-    "deep-equal": "^1.0.1",
-<<<<<<< HEAD
-    "@emotion/core": "0.13.0",
-    "@emotion/provider": "0.11.1",
-=======
     "emotion": "^9.2.8",
->>>>>>> a2a2a914
     "events": "^3.0.0",
+    "fast-deep-equal": "^2.0.1",
     "fuse.js": "^3.2.1",
     "global": "^4.3.2",
     "history": "^4.7.2",
@@ -45,10 +40,6 @@
     "mobx-react": "^5.2.3",
     "prop-types": "^15.6.2",
     "qs": "^6.5.2",
-<<<<<<< HEAD
-    "@emotion/styled": "0.10.4",
-=======
->>>>>>> a2a2a914
     "react-fuzzy": "^0.5.2",
     "react-lifecycles-compat": "^3.0.4",
     "react-modal": "^3.5.1",
