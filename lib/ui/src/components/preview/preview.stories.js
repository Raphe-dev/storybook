--- conflicted
+++ resolved
@@ -60,17 +60,6 @@
     isToolshown: true,
   },
   actions: {},
-<<<<<<< HEAD
   getElements,
-};
-=======
   withLoader: false,
-};
-
-storiesOf('UI/Preview/Preview', module)
-  .addParameters({
-    component: Preview,
-  })
-  .add('no tabs', () => <Preview {...previewProps} getElements={() => []} />)
-  .add('with tabs', () => <Preview {...previewProps} />);
->>>>>>> 4da0260a
+};