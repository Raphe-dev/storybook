import window from 'global';
import React, { Component } from 'react';
import PropTypes from 'prop-types';

import { styled } from '@storybook/theming';

<<<<<<< HEAD
const StyledIframe = styled.iframe(
  {
    position: 'absolute',
    display: 'block',
    boxSizing: 'content-box',
    height: '100%',
    width: '100%',
    border: '0 none',
    transition: 'all .3s, background-position 0s',
    backgroundPosition: '-1px -1px, -1px -1px, -1px -1px, -1px -1px',
  },
  ({ startedActive }) => ({
    visibility: startedActive ? 'visible' : 'hidden',
  })
);
=======
const FIREFOX_BROWSER = 'Firefox';

const StyledIframe = styled.iframe({
  position: 'absolute',
  display: 'block',
  boxSizing: 'content-box',
  height: '100%',
  width: '100%',
  border: '0 none',
  transition: 'all .3s, background-position 0s',
  backgroundPosition: '-1px -1px, -1px -1px, -1px -1px, -1px -1px',
});
>>>>>>> ddd159d8

export class IFrame extends Component {
  iframe = null;

  componentDidMount() {
    const { id } = this.props;
    this.iframe = window.document.getElementById(id);
  }

  shouldComponentUpdate(nextProps) {
<<<<<<< HEAD
    const { scale, isActive } = this.props;

=======
    const { scale } = this.props;
>>>>>>> ddd159d8
    if (scale !== nextProps.scale) {
      if (window.navigator.userAgent.indexOf(FIREFOX_BROWSER) !== -1) {
        this.setIframeBodyStyle({
          width: `${nextProps.scale * 100}%`,
          height: `${nextProps.scale * 100}%`,
          transform: `scale(${1 / nextProps.scale})`,
          transformOrigin: 'top left',
        });
      } else {
        this.setIframeBodyStyle({
          zoom: 1 / nextProps.scale,
        });
      }
    }

    if (isActive !== nextProps.isActive) {
      this.setIframeStyle({
        visibility: nextProps.isActive ? 'visible' : 'hidden',
      });
    }

    // this component renders an iframe, which gets updates via post-messages
    // never update this component, it will cause the iframe to refresh
    return false;
  }

  setIframeBodyStyle(style) {
    try {
      return Object.assign(this.iframe.contentDocument.body.style, style);
    } catch (e) {
      return false;
    }
  }

  setIframeStyle(style) {
    try {
      return Object.assign(this.iframe.style, style);
    } catch (e) {
      return false;
    }
  }

  render() {
    const { id, title, src, allowFullScreen, scale, isActive, ...rest } = this.props;
    return (
      <StyledIframe
        scrolling="yes"
        id={id}
        title={title}
        src={src}
        startedActive={isActive}
        allowFullScreen={allowFullScreen}
        {...rest}
      />
    );
  }
}
IFrame.propTypes = {
  id: PropTypes.string.isRequired,
  isActive: PropTypes.bool.isRequired,
  title: PropTypes.string.isRequired,
  src: PropTypes.string.isRequired,
  allowFullScreen: PropTypes.bool.isRequired,
  scale: PropTypes.number.isRequired,
};<|MERGE_RESOLUTION|>--- conflicted
+++ resolved
@@ -4,7 +4,8 @@
 
 import { styled } from '@storybook/theming';
 
-<<<<<<< HEAD
+const FIREFOX_BROWSER = 'Firefox';
+
 const StyledIframe = styled.iframe(
   {
     position: 'absolute',
@@ -20,20 +21,6 @@
     visibility: startedActive ? 'visible' : 'hidden',
   })
 );
-=======
-const FIREFOX_BROWSER = 'Firefox';
-
-const StyledIframe = styled.iframe({
-  position: 'absolute',
-  display: 'block',
-  boxSizing: 'content-box',
-  height: '100%',
-  width: '100%',
-  border: '0 none',
-  transition: 'all .3s, background-position 0s',
-  backgroundPosition: '-1px -1px, -1px -1px, -1px -1px, -1px -1px',
-});
->>>>>>> ddd159d8
 
 export class IFrame extends Component {
   iframe = null;
@@ -44,12 +31,8 @@
   }
 
   shouldComponentUpdate(nextProps) {
-<<<<<<< HEAD
     const { scale, isActive } = this.props;
 
-=======
-    const { scale } = this.props;
->>>>>>> ddd159d8
     if (scale !== nextProps.scale) {
       if (window.navigator.userAgent.indexOf(FIREFOX_BROWSER) !== -1) {
         this.setIframeBodyStyle({
