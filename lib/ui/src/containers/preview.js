import { PREVIEW_URL } from 'global';
import React from 'react';

import { Consumer } from '@storybook/api';

import { Preview } from '../components/preview/preview';

const nonAlphanumSpace = /[^a-z0-9 ]/gi;
const doubleSpace = /\s\s/gi;
const replacer = match => ` ${match} `;
const addExtraWhiteSpace = input =>
  input.replace(nonAlphanumSpace, replacer).replace(doubleSpace, ' ');
const getDescription = (storiesHash, storyId) => {
  const storyInfo = storiesHash[storyId];
  return storyInfo ? addExtraWhiteSpace(`${storyInfo.kind} - ${storyInfo.name}`) : '';
};

<<<<<<< HEAD
const mapper = ({ api, state: { layout, location, customQueryParams, storiesHash, storyId } }) => ({
  api,
  getElements: api.getElements,
  options: layout,
  description: getDescription(storiesHash, storyId),
  ...api.getUrlState(),
  queryParams: customQueryParams,
  location,
  frames: getFrames(api),
  story: api.getData(storyId),
});
=======
const mapper = ({ api, state: { layout, location, customQueryParams, storiesHash, storyId } }) => {
  const story = storiesHash[storyId];
  return {
    api,
    getElements: api.getElements,
    options: layout,
    description: getDescription(storiesHash, storyId),
    ...api.getUrlState(),
    queryParams: customQueryParams,
    docsOnly: story && story.parameters && story.parameters.docsOnly,
    location,
  };
};
>>>>>>> 00d5b376

const getFrames = api => {
  const { refs = {} } = api.getConfig();

  return {
    ...refs,
    'storybook-preview-iframe': PREVIEW_URL || 'iframe.html',
  };
};

const PreviewConnected = React.memo(props => (
  <Consumer filter={mapper}>
    {fromState => {
      return <Preview {...props} {...fromState} customCanvas={fromState.api.renderPreview} />;
    }}
  </Consumer>
));
PreviewConnected.displayName = 'PreviewConnected';

export default PreviewConnected;<|MERGE_RESOLUTION|>--- conflicted
+++ resolved
@@ -15,23 +15,12 @@
   return storyInfo ? addExtraWhiteSpace(`${storyInfo.kind} - ${storyInfo.name}`) : '';
 };
 
-<<<<<<< HEAD
-const mapper = ({ api, state: { layout, location, customQueryParams, storiesHash, storyId } }) => ({
-  api,
-  getElements: api.getElements,
-  options: layout,
-  description: getDescription(storiesHash, storyId),
-  ...api.getUrlState(),
-  queryParams: customQueryParams,
-  location,
-  frames: getFrames(api),
-  story: api.getData(storyId),
-});
-=======
 const mapper = ({ api, state: { layout, location, customQueryParams, storiesHash, storyId } }) => {
   const story = storiesHash[storyId];
   return {
     api,
+    frames: getFrames(api),
+    story: api.getData(storyId),
     getElements: api.getElements,
     options: layout,
     description: getDescription(storiesHash, storyId),
@@ -41,7 +30,6 @@
     location,
   };
 };
->>>>>>> 00d5b376
 
 const getFrames = api => {
   const { refs = {} } = api.getConfig();
