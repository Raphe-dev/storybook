import { PREVIEW_URL } from 'global';
import React from 'react';

import { Consumer } from '@storybook/api';

import { Preview } from '../components/preview/preview';

const nonAlphanumSpace = /[^a-z0-9 ]/gi;
const doubleSpace = /\s\s/gi;
const replacer = match => ` ${match} `;
const addExtraWhiteSpace = input =>
  input.replace(nonAlphanumSpace, replacer).replace(doubleSpace, ' ');
const getDescription = (storiesHash, storyId) => {
  const storyInfo = storiesHash[storyId];
  return storyInfo ? addExtraWhiteSpace(`${storyInfo.kind} - ${storyInfo.name}`) : '';
};

const mapper = ({ api, state }) => {
  const { layout, location, customQueryParams, storiesHash, storyId } = state;
  const { parameters } = storiesHash[storyId] || {};
  return {
    api,
    frames: getFrames(api),
    story: api.getData(storyId),
    getElements: api.getElements,
    options: layout,
    description: getDescription(storiesHash, storyId),
    ...api.getUrlState(),
    queryParams: customQueryParams,
    docsOnly: parameters && parameters.docsOnly,
    location,
    parameters,
  };
};

const getFrames = api => {
  const { refs = {} } = api.getConfig();

  return {
    ...refs,
    'storybook-preview-iframe': PREVIEW_URL || 'iframe.html',
  };
};

const PreviewConnected = React.memo(props => (
  <Consumer filter={mapper}>
<<<<<<< HEAD
    {fromState => {
      return (
        <Preview {...props} {...fromState} customCanvas={fromState.api.renderPreview} withLoader />
      );
    }}
=======
    {fromState => (
      <Preview
        {...props}
        baseUrl={getBaseUrl()}
        {...fromState}
        customCanvas={fromState.api.renderPreview}
      />
    )}
>>>>>>> f0d411e2
  </Consumer>
));
PreviewConnected.displayName = 'PreviewConnected';

export default PreviewConnected;<|MERGE_RESOLUTION|>--- conflicted
+++ resolved
@@ -44,22 +44,11 @@
 
 const PreviewConnected = React.memo(props => (
   <Consumer filter={mapper}>
-<<<<<<< HEAD
     {fromState => {
       return (
         <Preview {...props} {...fromState} customCanvas={fromState.api.renderPreview} withLoader />
       );
     }}
-=======
-    {fromState => (
-      <Preview
-        {...props}
-        baseUrl={getBaseUrl()}
-        {...fromState}
-        customCanvas={fromState.api.renderPreview}
-      />
-    )}
->>>>>>> f0d411e2
   </Consumer>
 ));
 PreviewConnected.displayName = 'PreviewConnected';
