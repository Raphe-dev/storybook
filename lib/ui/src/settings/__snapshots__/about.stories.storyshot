--- conflicted
+++ resolved
@@ -365,11 +365,7 @@
       data-simplebar="true"
     >
       <div
-<<<<<<< HEAD
         class="simplebar-wrapper"
-=======
-        class="emotion-2"
->>>>>>> c7743891
       >
         <div
           class="simplebar-height-auto-observer-wrapper"
@@ -392,7 +388,6 @@
               >
                 <div
                   class="emotion-2"
-                  title="side left"
                 >
                   <div
                     class="emotion-1"
@@ -409,7 +404,6 @@
                 </div>
                 <div
                   class="emotion-6"
-                  title="side right"
                 >
                   <button
                     class="emotion-5"
@@ -434,11 +428,7 @@
         />
       </div>
       <div
-<<<<<<< HEAD
         class="simplebar-track simplebar-horizontal"
-=======
-        class="emotion-6"
->>>>>>> c7743891
       >
         <div
           class="simplebar-scrollbar"
@@ -1649,11 +1639,7 @@
       data-simplebar="true"
     >
       <div
-<<<<<<< HEAD
         class="simplebar-wrapper"
-=======
-        class="emotion-2"
->>>>>>> c7743891
       >
         <div
           class="simplebar-height-auto-observer-wrapper"
@@ -1676,7 +1662,6 @@
               >
                 <div
                   class="emotion-2"
-                  title="side left"
                 >
                   <div
                     class="emotion-1"
@@ -1693,7 +1678,6 @@
                 </div>
                 <div
                   class="emotion-6"
-                  title="side right"
                 >
                   <button
                     class="emotion-5"
@@ -1718,11 +1702,7 @@
         />
       </div>
       <div
-<<<<<<< HEAD
         class="simplebar-track simplebar-horizontal"
-=======
-        class="emotion-6"
->>>>>>> c7743891
       >
         <div
           class="simplebar-scrollbar"
@@ -2803,11 +2783,7 @@
       data-simplebar="true"
     >
       <div
-<<<<<<< HEAD
         class="simplebar-wrapper"
-=======
-        class="emotion-2"
->>>>>>> c7743891
       >
         <div
           class="simplebar-height-auto-observer-wrapper"
@@ -2830,7 +2806,6 @@
               >
                 <div
                   class="emotion-2"
-                  title="side left"
                 >
                   <div
                     class="emotion-1"
@@ -2847,7 +2822,6 @@
                 </div>
                 <div
                   class="emotion-6"
-                  title="side right"
                 >
                   <button
                     class="emotion-5"
@@ -2872,11 +2846,7 @@
         />
       </div>
       <div
-<<<<<<< HEAD
         class="simplebar-track simplebar-horizontal"
-=======
-        class="emotion-6"
->>>>>>> c7743891
       >
         <div
           class="simplebar-scrollbar"
