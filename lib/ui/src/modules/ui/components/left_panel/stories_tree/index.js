--- conflicted
+++ resolved
@@ -51,23 +51,6 @@
     const { selectedHierarchy: nextSelectedHierarchy = [] } = nextProps;
     const { selectedHierarchy: currentSelectedHierarchy = [] } = this.props;
 
-<<<<<<< HEAD
-    if (
-      currentSelectedHierarchy.length === nextSelectedHierarchy.length &&
-      currentSelectedHierarchy.every((item, index) => item === nextSelectedHierarchy[index])
-    ) {
-      return;
-    }
-
-    const selectedNodes = getSelectedNodes(nextSelectedHierarchy);
-
-    this.setState(prevState => ({
-      nodes: {
-        ...prevState.nodes,
-        ...selectedNodes,
-      },
-    }));
-=======
     if (!deepEqual(nextSelectedHierarchy, currentSelectedHierarchy)) {
       const selectedNodes = getSelectedNodes(nextSelectedHierarchy);
 
@@ -78,7 +61,6 @@
         },
       }));
     }
->>>>>>> 9120949f
   }
 
   onToggle(node, toggled) {
