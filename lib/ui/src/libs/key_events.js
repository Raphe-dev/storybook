--- conflicted
+++ resolved
@@ -46,11 +46,8 @@
     case keycode('D'):
       e.preventDefault();
       return features.ADDON_PANEL;
-<<<<<<< HEAD
-=======
     case keycode('X'):
     // backward-compatibility
->>>>>>> cd3ae79d
     case keycode('L'):
       e.preventDefault();
       return features.STORIES_PANEL;
