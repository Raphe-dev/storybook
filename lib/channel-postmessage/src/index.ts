--- conflicted
+++ resolved
@@ -55,13 +55,8 @@
    * @param event
    */
   send(event: ChannelEvent, options?: any): Promise<any> {
-<<<<<<< HEAD
     const frames = this.getFrames();
-    if (!frames.length) {
-=======
-    const iframeWindow = this.getWindow();
-    if (!iframeWindow || this.buffer.length) {
->>>>>>> 1f5b228c
+    if (!frames.length || this.buffer.length) {
       return new Promise((resolve, reject) => {
         this.buffer.push({ event, resolve, reject });
       });
