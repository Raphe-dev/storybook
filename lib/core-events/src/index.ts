enum events {
  CHANNEL_CREATED = 'channelCreated',
  // Set the current story selection in the preview
  SET_CURRENT_STORY = 'setCurrentStory',
  // The current story changed due to the above
  CURRENT_STORY_WAS_SET = 'currentStoryWasSet',
  // Emitted by the preview whenever the list of stories changes (in batches)
  SET_STORIES = 'setStories',
  // Emitted by the preview when the current story (or error) should be rendered
  RENDER_CURRENT_STORY = 'renderCurrentStory',
  // Deprecated version of the above
  STORY_RENDER = 'storyRender',
  // Force the current story to re-render
  FORCE_RE_RENDER = 'forceReRender',
  // The next 6 events are emitted by the StoryRenderer when rendering the current story
  STORY_CHANGED = 'storyChanged',
  STORY_UNCHANGED = 'storyUnchanged',
<<<<<<< HEAD
  CHANGE_STORY_ARGS = 'changeStoryArgs',
  STORY_ARGS_CHANGED = 'storyArgsChanged',
  CHANGE_GLOBAL_ARGS = 'changeGlobalArgs',
  GLOBAL_ARGS_CHANGED = 'globalArgsChanged',
  FORCE_RE_RENDER = 'forceReRender',
  REGISTER_SUBSCRIPTION = 'registerSubscription',
  STORY_INIT = 'storyInit',
  STORY_RENDER = 'storyRender',
=======
>>>>>>> fb78f093
  STORY_RENDERED = 'storyRendered',
  STORY_MISSING = 'storyMissing',
  STORY_ERRORED = 'storyErrored',
  STORY_THREW_EXCEPTION = 'storyThrewException',
  // Tell the story store to update (a subset of) a stories arg values
  CHANGE_STORY_ARGS = 'changeStoryArgs',
  // The values of a stories args just changed
  STORY_ARGS_CHANGED = 'storyArgsChanged',
  // As above
  CHANGE_GLOBAL_ARGS = 'changeGlobalArgs',
  GLOBAL_ARGS_CHANGED = 'globalArgsChanged',
  REGISTER_SUBSCRIPTION = 'registerSubscription',
  // Tell the manager that the user pressed a key in the preview
  PREVIEW_KEYDOWN = 'previewKeydown',
  // Used in the manager to change the story selection
  SELECT_STORY = 'selectStory',
  STORIES_COLLAPSE_ALL = 'storiesCollapseAll',
  STORIES_EXPAND_ALL = 'storiesExpandAll',
  DOCS_RENDERED = 'docsRendered',
  SHARED_STATE_CHANGED = 'sharedStateChanged',
  SHARED_STATE_SET = 'sharedStateSet',
  NAVIGATE_URL = 'navigateUrl',
}

// Enables: `import Events from ...`
export default events;

// Enables: `import * as Events from ...` or `import { CHANNEL_CREATED } as Events from ...`
// This is the preferred method
export const {
  CHANNEL_CREATED,
  SET_CURRENT_STORY,
  SET_STORIES,
<<<<<<< HEAD
  STORIES_CONFIGURED,
  SELECT_STORY,
  PREVIEW_KEYDOWN,
  FORCE_RE_RENDER,
  REGISTER_SUBSCRIPTION,
  STORY_INIT,
  STORY_ADDED,
  CHANGE_STORY_ARGS,
  STORY_ARGS_CHANGED,
  CHANGE_GLOBAL_ARGS,
  GLOBAL_ARGS_CHANGED,
=======
  RENDER_CURRENT_STORY,
>>>>>>> fb78f093
  STORY_RENDER,
  FORCE_RE_RENDER,
  STORY_CHANGED,
  STORY_UNCHANGED,
  STORY_RENDERED,
  STORY_MISSING,
  STORY_ERRORED,
  STORY_THREW_EXCEPTION,
  CHANGE_STORY_ARGS,
  STORY_ARGS_CHANGED,
  CHANGE_GLOBAL_ARGS,
  GLOBAL_ARGS_CHANGED,
  REGISTER_SUBSCRIPTION,
  PREVIEW_KEYDOWN,
  SELECT_STORY,
  STORIES_COLLAPSE_ALL,
  STORIES_EXPAND_ALL,
  DOCS_RENDERED,
  SHARED_STATE_CHANGED,
  SHARED_STATE_SET,
  NAVIGATE_URL,
} = events;<|MERGE_RESOLUTION|>--- conflicted
+++ resolved
@@ -15,17 +15,6 @@
   // The next 6 events are emitted by the StoryRenderer when rendering the current story
   STORY_CHANGED = 'storyChanged',
   STORY_UNCHANGED = 'storyUnchanged',
-<<<<<<< HEAD
-  CHANGE_STORY_ARGS = 'changeStoryArgs',
-  STORY_ARGS_CHANGED = 'storyArgsChanged',
-  CHANGE_GLOBAL_ARGS = 'changeGlobalArgs',
-  GLOBAL_ARGS_CHANGED = 'globalArgsChanged',
-  FORCE_RE_RENDER = 'forceReRender',
-  REGISTER_SUBSCRIPTION = 'registerSubscription',
-  STORY_INIT = 'storyInit',
-  STORY_RENDER = 'storyRender',
-=======
->>>>>>> fb78f093
   STORY_RENDERED = 'storyRendered',
   STORY_MISSING = 'storyMissing',
   STORY_ERRORED = 'storyErrored',
@@ -59,21 +48,7 @@
   CHANNEL_CREATED,
   SET_CURRENT_STORY,
   SET_STORIES,
-<<<<<<< HEAD
-  STORIES_CONFIGURED,
-  SELECT_STORY,
-  PREVIEW_KEYDOWN,
-  FORCE_RE_RENDER,
-  REGISTER_SUBSCRIPTION,
-  STORY_INIT,
-  STORY_ADDED,
-  CHANGE_STORY_ARGS,
-  STORY_ARGS_CHANGED,
-  CHANGE_GLOBAL_ARGS,
-  GLOBAL_ARGS_CHANGED,
-=======
   RENDER_CURRENT_STORY,
->>>>>>> fb78f093
   STORY_RENDER,
   FORCE_RE_RENDER,
   STORY_CHANGED,
