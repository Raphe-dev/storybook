--- conflicted
+++ resolved
@@ -28,14 +28,9 @@
     "prepare": "node ../../scripts/prepare.js"
   },
   "dependencies": {
-<<<<<<< HEAD
-    "@storybook/client-logger": "6.0.0-alpha.13",
-    "@storybook/theming": "6.0.0-alpha.13",
-    "@types/react-syntax-highlighter": "11.0.4",
-=======
     "@storybook/client-logger": "6.0.0-alpha.15",
     "@storybook/theming": "6.0.0-alpha.15",
->>>>>>> 23508f5e
+    "@types/react-syntax-highlighter": "11.0.4",
     "@types/react-textarea-autosize": "^4.3.3",
     "@types/refractor": "^2.8.0",
     "core-js": "^3.0.1",
