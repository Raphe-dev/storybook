--- conflicted
+++ resolved
@@ -1,10 +1,6 @@
 {
   "name": "@storybook/components",
-<<<<<<< HEAD
   "version": "5.2.0-alpha.10",
-=======
-  "version": "5.1.0-rc.0",
->>>>>>> ad4d14fd
   "description": "Core Storybook Components",
   "keywords": [
     "storybook"
@@ -25,14 +21,9 @@
     "prepare": "node ../../scripts/prepare.js"
   },
   "dependencies": {
-<<<<<<< HEAD
     "@storybook/client-logger": "5.2.0-alpha.10",
     "@storybook/router": "5.2.0-alpha.10",
     "@storybook/theming": "5.2.0-alpha.10",
-=======
-    "@storybook/client-logger": "5.1.0-rc.0",
-    "@storybook/theming": "5.1.0-rc.0",
->>>>>>> ad4d14fd
     "core-js": "^3.0.1",
     "global": "^4.3.2",
     "markdown-to-jsx": "^6.9.1",
