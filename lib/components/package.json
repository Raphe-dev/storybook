--- conflicted
+++ resolved
@@ -1,10 +1,6 @@
 {
   "name": "@storybook/components",
-<<<<<<< HEAD
   "version": "5.2.0-alpha.22",
-=======
-  "version": "5.1.1",
->>>>>>> 56fea533
   "description": "Core Storybook Components",
   "keywords": [
     "storybook"
@@ -25,14 +21,9 @@
     "prepare": "node ../../scripts/prepare.js"
   },
   "dependencies": {
-<<<<<<< HEAD
     "@storybook/client-logger": "5.2.0-alpha.22",
     "@storybook/router": "5.2.0-alpha.22",
     "@storybook/theming": "5.2.0-alpha.22",
-=======
-    "@storybook/client-logger": "5.1.1",
-    "@storybook/theming": "5.1.1",
->>>>>>> 56fea533
     "core-js": "^3.0.1",
     "global": "^4.3.2",
     "markdown-to-jsx": "^6.9.1",
@@ -40,14 +31,9 @@
     "polished": "^3.3.1",
     "popper.js": "^1.14.7",
     "prop-types": "^15.7.2",
-<<<<<<< HEAD
-    "react": "^16.8.4",
+    "react": "^16.8.3",
     "react-addons-create-fragment": "^15.6.2",
-    "react-dom": "^16.8.4",
-=======
-    "react": "^16.8.3",
     "react-dom": "^16.8.3",
->>>>>>> 56fea533
     "react-focus-lock": "^1.18.3",
     "react-helmet-async": "^1.0.2",
     "react-popper-tooltip": "^2.8.3",
