{
  "name": "@storybook/components",
  "version": "5.3.0-alpha.9",
  "description": "Core Storybook Components",
  "keywords": [
    "storybook"
  ],
  "homepage": "https://github.com/storybookjs/storybook/tree/master/lib/components",
  "bugs": {
    "url": "https://github.com/storybookjs/storybook/issues"
  },
  "repository": {
    "type": "git",
    "url": "https://github.com/storybookjs/storybook.git",
    "directory": "lib/components"
  },
  "license": "MIT",
  "files": [
    "dist/**/*",
    "README.md",
    "html.d.ts",
    "html.js"
  ],
  "main": "dist/index.js",
  "source": "src/index.ts",
  "types": "dist/index.d.ts",
  "scripts": {
    "prepare": "node ../../scripts/prepare.js"
  },
  "dependencies": {
    "@storybook/client-logger": "5.3.0-alpha.9",
    "@storybook/theming": "5.3.0-alpha.9",
    "@types/react-syntax-highlighter": "10.1.0",
    "core-js": "^3.0.1",
    "global": "^4.0.0",
    "markdown-to-jsx": "^6.10.2",
    "memoizerific": "^1.11.3",
    "polished": "^3.4.1",
    "popper.js": "^1.14.7",
    "prop-types": "^15.7.2",
<<<<<<< HEAD
    "react": "^16.9.0",
    "react-dom": "^16.9.0",
    "react-focus-lock": "^2.0.5",
=======
    "react": "^16.8.3",
    "react-dom": "^16.8.3",
    "react-focus-lock": "^2.1.0",
>>>>>>> d0381ef6
    "react-helmet-async": "^1.0.2",
    "react-popper-tooltip": "^2.8.3",
    "react-syntax-highlighter": "^8.0.1",
    "react-textarea-autosize": "^7.1.0",
<<<<<<< HEAD
    "simplebar-react": "^1.3.0-alpha.0"
=======
    "simplebar-react": "^1.0.0-alpha.6",
    "ts-dedent": "^1.1.0"
>>>>>>> d0381ef6
  },
  "devDependencies": {
    "@types/react-textarea-autosize": "^4.3.3",
    "enzyme": "^3.9.0",
    "jest": "^24.9.0",
    "jest-enzyme": "^7.0.2"
  },
  "peerDependencies": {
    "react": "*",
    "react-dom": "*"
  },
  "publishConfig": {
    "access": "public"
  }
}<|MERGE_RESOLUTION|>--- conflicted
+++ resolved
@@ -22,7 +22,6 @@
     "html.js"
   ],
   "main": "dist/index.js",
-  "source": "src/index.ts",
   "types": "dist/index.d.ts",
   "scripts": {
     "prepare": "node ../../scripts/prepare.js"
@@ -32,36 +31,26 @@
     "@storybook/theming": "5.3.0-alpha.9",
     "@types/react-syntax-highlighter": "10.1.0",
     "core-js": "^3.0.1",
-    "global": "^4.0.0",
-    "markdown-to-jsx": "^6.10.2",
+    "global": "^4.3.2",
+    "markdown-to-jsx": "^6.9.1",
     "memoizerific": "^1.11.3",
-    "polished": "^3.4.1",
+    "polished": "^3.3.1",
     "popper.js": "^1.14.7",
     "prop-types": "^15.7.2",
-<<<<<<< HEAD
-    "react": "^16.9.0",
-    "react-dom": "^16.9.0",
-    "react-focus-lock": "^2.0.5",
-=======
     "react": "^16.8.3",
     "react-dom": "^16.8.3",
     "react-focus-lock": "^2.1.0",
->>>>>>> d0381ef6
     "react-helmet-async": "^1.0.2",
     "react-popper-tooltip": "^2.8.3",
     "react-syntax-highlighter": "^8.0.1",
     "react-textarea-autosize": "^7.1.0",
-<<<<<<< HEAD
-    "simplebar-react": "^1.3.0-alpha.0"
-=======
     "simplebar-react": "^1.0.0-alpha.6",
     "ts-dedent": "^1.1.0"
->>>>>>> d0381ef6
   },
   "devDependencies": {
     "@types/react-textarea-autosize": "^4.3.3",
     "enzyme": "^3.9.0",
-    "jest": "^24.9.0",
+    "jest": "^24.7.1",
     "jest-enzyme": "^7.0.2"
   },
   "peerDependencies": {
