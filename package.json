--- conflicted
+++ resolved
@@ -125,12 +125,8 @@
     "@types/jest": "^24.0.11",
     "@types/lodash": "^4.14.123",
     "@types/node": "~11.13.4",
-<<<<<<< HEAD
-    "@types/react": "^16.8.4",
+    "@types/react": "^16.8.14",
     "@types/semver": "^5.5.0",
-=======
-    "@types/react": "^16.8.14",
->>>>>>> 8aae29d5
     "@types/webpack": "^4.4.25",
     "@types/webpack-env": "^1.13.7",
     "babel-core": "^7.0.0-bridge.0",
