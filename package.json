{
  "name": "@storybook/root",
<<<<<<< HEAD
  "version": "5.1.0-beta.1",
=======
  "description": "Storybook is an open source tool for developing UI components in isolation for React, Vue and Angular. It makes building stunning UIs organized and efficient.",
  "homepage": "https://storybook.js.org/",
  "version": "5.1.0-rc.0",
>>>>>>> 54414562
  "private": true,
  "repository": {
    "type": "git",
    "url": "https://github.com/storybookjs/storybook.git"
  },
  "workspaces": [
    "addons/*",
    "addons/storyshots/*",
    "app/*",
    "dev-kits/*",
    "examples-native/*",
    "examples/*",
    "lib/*",
    "lib/cli/test/run/*"
  ],
  "scripts": {
    "bootstrap": "node ./scripts/bootstrap.js",
    "bootstrap:docs": "yarn install --cwd docs",
    "build-packs": "lerna exec --scope '@storybook/*' -- \\$LERNA_ROOT_PATH/scripts/build-pack.sh \\$LERNA_ROOT_PATH/packs",
    "build-storybooks": "./scripts/build-storybooks.sh",
    "changelog": "pr-log --sloppy --cherry-pick",
    "changelog:next": "pr-log --sloppy --since-prerelease",
    "chromatic": "npm --prefix examples/official-storybook run chromatic",
    "coverage": "codecov",
    "danger": "danger",
    "dev": "concurrently --kill-others \"yarn dev:tsc\" \"yarn dev:babel\"",
    "dev:babel": "lerna exec --scope @storybook/* --parallel -- cross-env-shell node \\$LERNA_ROOT_PATH/scripts/watch-babel.js",
    "dev:check-types": "tsc --noEmit",
    "dev:js": "echo 'DEPRECATED: Please use yarn dev:babel' && yarn dev:babel",
    "dev:ts": "echo 'DEPRECATED: Please use yarn dev:tsc' && yarn dev:tsc",
    "dev:tsc": "lerna exec --scope @storybook/* --parallel -- cross-env-shell node \\$LERNA_ROOT_PATH/scripts/watch-tsc.js",
    "docs:build": "npm --prefix docs run build",
    "docs:dev": "npm --prefix docs run dev",
    "github-release": "github-release-from-changelog",
    "lint": "yarn lint:js . && yarn lint:md .",
    "lint:js": "cross-env NODE_ENV=production eslint --cache --cache-location=.cache/eslint --ext .js,.jsx,.json,.html,.ts,.tsx,.mjs --report-unused-disable-directives",
    "lint:md": "remark -q",
    "lint:package": "sort-package-json",
    "publish:crna": "yarn --cwd examples-native/crna-kitchen-sink expo publish",
    "publish:debug": "npm run publish:latest -- --npm-tag=debug --no-push",
    "publish:latest": "lerna publish --exact --concurrency 1 --force-publish",
    "publish:next": "npm run publish:latest -- --npm-tag=next",
    "repo-dirty-check": "node ./scripts/repo-dirty-check",
    "start": "yarn --cwd examples/official-storybook storybook",
    "test": "node ./scripts/test.js",
    "test-latest-cra": "yarn --prefix --cwd lib/cli run test-latest-cra",
    "test:cli": "npm --prefix lib/cli run test"
  },
  "husky": {
    "hooks": {
      "pre-commit": "yarn lint-staged"
    }
  },
  "lint-staged": {
    "linters": {
      "*.js": [
        "yarn lint:js --fix",
        "git add"
      ],
      "*.jsx": [
        "yarn lint:js --fix",
        "git add"
      ],
      "*.mjs": [
        "yarn lint:js --fix",
        "git add"
      ],
      "*.html": [
        "yarn lint:js --fix",
        "git add"
      ],
      "*.ts": [
        "yarn lint:js --fix",
        "git add"
      ],
      "*.tsx": [
        "yarn lint:js --fix",
        "git add"
      ],
      "*.json": [
        "yarn lint:js --fix",
        "git add"
      ],
      "package.json": [
        "yarn lint:package",
        "git add"
      ]
    }
  },
  "browserslist": "defaults",
  "dependencies": {
    "@babel/plugin-syntax-dynamic-import": "^7.2.0",
    "@typescript-eslint/eslint-plugin": "^1.7.0",
    "babel-plugin-add-react-displayname": "^0.0.5",
    "common-tags": "^1.8.0",
    "detect-port": "^1.3.0",
    "eslint-plugin-html": "^5.0.3",
    "jest-matcher-utils": "^24.7.0",
    "node-cleanup": "^2.1.2",
    "react-testing-library": "^7.0.0"
  },
  "devDependencies": {
    "@angular/common": "^7.2.6",
    "@angular/compiler": "^7.2.6",
    "@angular/core": "^7.2.6",
    "@angular/forms": "^7.2.6",
    "@angular/platform-browser": "^7.2.6",
    "@angular/platform-browser-dynamic": "^7.2.6",
    "@babel/cli": "^7.2.3",
    "@babel/core": "^7.3.4",
    "@babel/plugin-proposal-class-properties": "^7.3.3",
    "@babel/plugin-proposal-decorators": "^7.3.0",
    "@babel/plugin-proposal-export-default-from": "^7.2.0",
    "@babel/plugin-proposal-object-rest-spread": "^7.2.0",
    "@babel/plugin-transform-react-constant-elements": "^7.2.0",
    "@babel/preset-env": "^7.4.1",
    "@babel/preset-flow": "^7.0.0",
    "@babel/preset-react": "^7.0.0",
    "@babel/preset-typescript": "^7.3.3",
    "@emotion/snapshot-serializer": "^0.8.2",
    "@types/common-tags": "^1.8.0",
    "@types/jest": "^24.0.11",
    "@types/lodash": "^4.14.129",
    "@types/node": "~12.0.2",
    "@types/react": "^16.8.14",
    "@types/webpack": "^4.4.25",
    "@types/webpack-env": "^1.13.7",
    "babel-core": "^7.0.0-bridge.0",
    "babel-eslint": "^10.0.1",
    "babel-jest": "^24.7.1",
    "babel-loader": "^8.0.5",
    "babel-plugin-add-react-displayname": "^0.0.5",
    "babel-plugin-dynamic-import-node": "^2.2.0",
    "babel-plugin-emotion": "^10.0.9",
    "babel-plugin-macros": "^2.4.5",
    "babel-plugin-require-context-hook": "^1.0.0",
    "babel-preset-vue": "^2.0.2",
    "chalk": "^2.4.2",
    "codecov": "^3.5.0",
    "codelyzer": "^5.0.0",
    "commander": "^2.19.0",
    "concurrently": "^4.0.1",
    "core-js": "^3.0.1",
    "cross-env": "^5.2.0",
    "danger": "^7.0.15",
    "enzyme": "^3.9.0",
    "enzyme-adapter-react-16": "^1.9.1",
    "eslint": "^5.14.1",
    "eslint-config-airbnb": "^17.0.0",
    "eslint-config-prettier": "^4.3.0",
    "eslint-plugin-import": "^2.16.0",
    "eslint-plugin-jest": "^22.4.1",
    "eslint-plugin-json": "^1.4.0",
    "eslint-plugin-jsx-a11y": "^6.2.1",
    "eslint-plugin-prettier": "^3.0.1",
    "eslint-plugin-react": "^7.12.4",
    "esm": "^3.2.25",
    "github-release-from-changelog": "^1.3.2",
    "glob": "^7.1.3",
    "husky": "^2.3.0",
    "inquirer": "^6.2.0",
    "jest": "^24.7.1",
    "jest-cli": "^24.7.1",
    "jest-config": "^24.0.0",
    "jest-diff": "^24.7.0",
    "jest-emotion": "^10.0.10",
    "jest-environment-jsdom": "^24.7.1",
    "jest-environment-jsdom-thirteen": "^1.0.1",
    "jest-enzyme": "^7.0.2",
    "jest-image-snapshot": "^2.8.2",
    "jest-jasmine2": "^24.7.1",
    "jest-preset-angular": "^6.0.1",
    "jest-raw-loader": "^1.0.1",
    "jest-vue-preprocessor": "^1.5.0",
    "jest-watch-typeahead": "^0.3.0",
    "lerna": "^3.14.1",
    "lint-staged": "^8.1.7",
    "lodash": "^4.17.11",
    "node-fetch": "^2.6.0",
    "npmlog": "^4.1.2",
    "prettier": "^1.16.4",
    "raf": "^3.4.0",
    "react": "^16.8.4",
    "react-dom": "^16.8.4",
    "react-test-renderer": "^16.8.4",
    "regenerator-runtime": "^0.12.1",
    "remark-cli": "^6.0.1",
    "remark-lint": "^6.0.4",
    "remark-preset-lint-recommended": "^3.0.2",
    "riot-jest-transformer": "^2.0.0",
    "shelljs": "^0.8.3",
    "sort-package-json": "^1.21.0",
    "svelte": "^3.4.1",
    "svelte-jest": "^0.2.0",
    "ts-jest": "^24.0.2",
    "typescript": "^3.4.1",
    "weak": "^1.0.1"
  },
  "engines": {
    "node": ">=8.6.0",
    "yarn": ">=1.3.2"
  },
  "collective": {
    "type": "opencollective",
    "url": "https://opencollective.com/storybook"
  },
  "pr-log": {
    "skipLabels": [
      "cleanup",
      "doc-dependencies:update"
    ],
    "validLabels": [
      [
        "BREAKING CHANGE",
        "Breaking Changes"
      ],
      [
        "feature request",
        "Features"
      ],
      [
        "bug",
        "Bug Fixes"
      ],
      [
        "documentation",
        "Documentation"
      ],
      [
        "maintenance",
        "Maintenance"
      ],
      [
        "dependencies:update",
        "Dependency Upgrades"
      ],
      [
        "dependencies",
        "Dependency Upgrades"
      ],
      [
        "other",
        "Other"
      ]
    ]
  },
  "keywords": [
    "ui",
    "user interface",
    "components",
    "storybook",
    "storybookjs",
    "react",
    "reactjs",
    "angular",
    "angularjs",
    "vue",
    "vuejs",
    "babel",
    "eslint",
    "frontend",
    "jamstack",
    "documentation",
    "tool",
    "templated",
    "reuseable",
    "markup"
  ]
}<|MERGE_RESOLUTION|>--- conflicted
+++ resolved
@@ -1,12 +1,8 @@
 {
   "name": "@storybook/root",
-<<<<<<< HEAD
-  "version": "5.1.0-beta.1",
-=======
+  "version": "5.1.0-rc.5",
   "description": "Storybook is an open source tool for developing UI components in isolation for React, Vue and Angular. It makes building stunning UIs organized and efficient.",
   "homepage": "https://storybook.js.org/",
-  "version": "5.1.0-rc.0",
->>>>>>> 54414562
   "private": true,
   "repository": {
     "type": "git",
