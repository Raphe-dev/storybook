{
  "name": "@storybook/root",
  "version": "3.0.0",
  "repository": {
    "type": "git",
    "url": "https://github.com/storybooks/storybook.git"
  },
<<<<<<< HEAD
  "workspaces": [
    "addons/*",
    "app/*",
    "lib/*",
    "examples/angular-cli",
    "examples/cra-kitchen-sink",
    "examples/vue-kitchen-sink",
    "lib/cli/test/run/*"
  ],
=======
>>>>>>> fb940108
  "scripts": {
    "bootstrap": "node ./scripts/bootstrap.js",
    "bootstrap:crna-kitchen-sink": "npm --prefix examples/crna-kitchen-sink install",
    "bootstrap:docs": "yarn install --cwd docs",
    "bootstrap:react-native-vanilla": "npm --prefix examples/react-native-vanilla install",
    "build-packs": "lerna exec --scope '@storybook/*' --parallel -- ../../scripts/build-pack.sh ../../packs",
    "changelog": "pr-log --sloppy",
    "precommit": "lint-staged",
    "coverage": "codecov",
    "danger": "danger",
    "dev": "lerna exec --parallel -- babel src -d dist --ignore tests/,__tests__/,.test.js,stories/,.story.js,.stories.js --plugins \"transform-runtime\" --copy-files -w",
    "docs:build": "npm --prefix docs run build",
    "docs:deploy:ci": "npm --prefix docs run deploy:ci",
    "docs:deploy:manual": "npm --prefix docs run deploy:manual",
    "docs:dev": "npm --prefix docs run dev",
    "github-release": "github-release-from-changelog",
    "lint": "yarn lint:js . && yarn lint:md .",
    "lint:js": "cross-env NODE_ENV=production eslint --cache --cache-location=.cache/eslint --ext .js,.jsx,.json",
    "lint:md": "remark",
    "publish": "lerna publish",
<<<<<<< HEAD
    "test": "node ./scripts/test.js",
    "test-latest-cra": "npm --prefix lib/cli run test-latest-cra",
    "repo-dirty-check": "node ./scripts/repo-dirty-check"
=======
    "repo-dirty-check": "node ./scripts/repo-dirty-check",
    "start": "npm --prefix examples/cra-kitchen-sink run storybook",
    "test": "node ./scripts/test.js"
>>>>>>> fb940108
  },
  "devDependencies": {
    "babel-cli": "^6.26.0",
    "babel-core": "^6.26.0",
    "babel-eslint": "^8.0.3",
    "babel-plugin-transform-md-import-to-string": "^1.0.6",
    "babel-plugin-transform-runtime": "^6.23.0",
    "babel-polyfill": "^6.26.0",
    "babel-preset-env": "^1.6.1",
    "babel-preset-react": "^6.24.1",
    "babel-preset-stage-0": "^6.24.1",
    "chalk": "^2.3.0",
    "codecov": "^3.0.0",
    "commander": "^2.12.2",
    "cross-env": "^5.1.1",
    "danger": "^2.1.6",
    "enzyme": "^3.2.0",
    "enzyme-adapter-react-16": "^1.1.1",
    "eslint": "^4.13.1",
    "eslint-config-airbnb": "^16.1.0",
    "eslint-config-prettier": "^2.9.0",
    "eslint-plugin-import": "^2.8.0",
    "eslint-plugin-jest": "^21.5.0",
    "eslint-plugin-json": "^1.2.0",
    "eslint-plugin-jsx-a11y": "^6.0.3",
    "eslint-plugin-prettier": "^2.4.0",
    "eslint-plugin-react": "^7.5.1",
    "gh-pages": "^1.1.0",
    "github-release-from-changelog": "^1.3.0",
    "glob": "^7.1.2",
    "husky": "^0.14.3",
    "inquirer": "^4.0.1",
    "jest": "^21.2.0",
    "jest-cli": "^21.2.1",
    "jest-enzyme": "^4.0.1",
    "jest-image-snapshot": "^2.2.1",
    "lerna": "^2.5.1",
    "lint-staged": "^6.0.0",
    "lodash": "^4.17.4",
    "nodemon": "^1.13.3",
    "npmlog": "^4.1.2",
    "prettier": "^1.9.2",
    "puppeteer": "^0.13.0",
    "raf": "^3.4.0",
    "react": "^16.2.0",
    "react-dom": "^16.2.0",
    "react-test-renderer": "^16.2.0",
    "remark-cli": "^4.0.0",
    "remark-lint": "^6.0.1",
    "remark-lint-code": "^2.0.0",
    "remark-lint-code-eslint": "^2.0.0",
    "remark-preset-lint-recommended": "^3.0.1",
    "shelljs": "^0.7.8",
    "symlink-dir": "^1.1.1"
  },
  "engines": {
    "node": ">=8.0.0",
    "yarn": ">=1.0.0"
  },
  "private": true,
  "collective": {
    "type": "opencollective",
    "url": "https://opencollective.com/storybook"
  },
  "lint-staged": {
    "linters": {
      "*.js": [
        "yarn lint:js --fix",
        "git add"
      ],
      "*.json": [
        "yarn lint:js --fix",
        "git add"
      ]
    }
  },
  "pr-log": {
    "skipLabels": [
      "cleanup"
    ],
    "validLabels": {
      "breaking": "Breaking Changes",
      "feature": "Features",
      "bug": "Bug Fixes",
      "documentation": "Documentation",
      "maintenance": "Maintenance",
      "dependencies:update": "Dependency Upgrades",
      "dependencies": "Dependency Upgrades",
      "other": "Other"
    }
  },
  "workspaces": [
    "addons/*",
    "app/*",
    "lib/*",
    "examples/cra-kitchen-sink",
    "examples/vue-kitchen-sink"
  ]
}<|MERGE_RESOLUTION|>--- conflicted
+++ resolved
@@ -5,18 +5,6 @@
     "type": "git",
     "url": "https://github.com/storybooks/storybook.git"
   },
-<<<<<<< HEAD
-  "workspaces": [
-    "addons/*",
-    "app/*",
-    "lib/*",
-    "examples/angular-cli",
-    "examples/cra-kitchen-sink",
-    "examples/vue-kitchen-sink",
-    "lib/cli/test/run/*"
-  ],
-=======
->>>>>>> fb940108
   "scripts": {
     "bootstrap": "node ./scripts/bootstrap.js",
     "bootstrap:crna-kitchen-sink": "npm --prefix examples/crna-kitchen-sink install",
@@ -37,15 +25,10 @@
     "lint:js": "cross-env NODE_ENV=production eslint --cache --cache-location=.cache/eslint --ext .js,.jsx,.json",
     "lint:md": "remark",
     "publish": "lerna publish",
-<<<<<<< HEAD
-    "test": "node ./scripts/test.js",
-    "test-latest-cra": "npm --prefix lib/cli run test-latest-cra",
-    "repo-dirty-check": "node ./scripts/repo-dirty-check"
-=======
     "repo-dirty-check": "node ./scripts/repo-dirty-check",
     "start": "npm --prefix examples/cra-kitchen-sink run storybook",
-    "test": "node ./scripts/test.js"
->>>>>>> fb940108
+    "test": "node ./scripts/test.js",
+    "test-latest-cra": "npm --prefix lib/cli run test-latest-cra"
   },
   "devDependencies": {
     "babel-cli": "^6.26.0",
@@ -141,7 +124,9 @@
     "addons/*",
     "app/*",
     "lib/*",
+    "examples/angular-cli",
     "examples/cra-kitchen-sink",
-    "examples/vue-kitchen-sink"
+    "examples/vue-kitchen-sink",
+    "lib/cli/test/run/*"
   ]
 }