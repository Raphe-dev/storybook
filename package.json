{
  "name": "@storybook/root",
<<<<<<< HEAD
  "version": "5.3.0-alpha.46",
=======
  "version": "5.3.0-beta.7",
>>>>>>> 04f95f58
  "private": true,
  "description": "Storybook is an open source tool for developing UI components in isolation for React, Vue and Angular. It makes building stunning UIs organized and efficient.",
  "keywords": [
    "angular",
    "angularjs",
    "babel",
    "components",
    "documentation",
    "frontend",
    "jamstack",
    "markup",
    "react",
    "reactjs",
    "reuseable",
    "storybook",
    "storybookjs",
    "templated",
    "tool",
    "ui",
    "user interface",
    "vue",
    "vuejs"
  ],
  "homepage": "https://storybook.js.org/",
  "repository": {
    "type": "git",
    "url": "https://github.com/storybookjs/storybook.git"
  },
  "workspaces": [
    "addons/*",
    "addons/storyshots/*",
    "app/*",
    "dev-kits/*",
    "examples-native/*",
    "examples/*",
    "lib/*",
    "lib/cli/test/run/*"
  ],
  "scripts": {
    "await-serve-storybooks": "wait-on http://localhost:8001",
    "bootstrap": "node ./scripts/bootstrap.js",
    "bootstrap:docs": "yarn install --cwd docs",
    "build-packs": "lerna exec --scope '@storybook/*' -- \\$LERNA_ROOT_PATH/scripts/build-pack.sh \\$LERNA_ROOT_PATH/packs",
    "build-storybooks": "cross-env STORYBOOK_DISPLAY_WARNING=true DISPLAY_WARNING=true node ./scripts/build-storybooks.js",
    "changelog": "pr-log --sloppy --cherry-pick",
    "changelog:next": "pr-log --sloppy --since-prerelease",
    "coverage": "codecov",
    "danger": "danger",
    "dev": "concurrently --kill-others \"yarn dev:tsc\" \"yarn dev:babel\"",
    "dev:babel": "lerna exec --scope @storybook/* --parallel -- cross-env-shell node \\$LERNA_ROOT_PATH/scripts/watch-babel.js",
    "dev:check-types": "tsc --noEmit",
    "dev:js": "echo 'DEPRECATED: Please use yarn dev:babel' && yarn dev:babel",
    "dev:ts": "echo 'DEPRECATED: Please use yarn dev:tsc' && yarn dev:tsc",
    "dev:tsc": "lerna exec --scope @storybook/* --parallel -- cross-env-shell node \\$LERNA_ROOT_PATH/scripts/watch-tsc.js",
    "docs:build": "npm --prefix docs run build",
    "docs:dev": "npm --prefix docs run dev",
    "github-release": "github-release-from-changelog",
    "lint": "yarn lint:js . && yarn lint:md .",
    "lint:js": "cross-env NODE_ENV=production eslint --cache --cache-location=.cache/eslint --ext .js,.jsx,.json,.html,.ts,.tsx,.mjs --report-unused-disable-directives",
    "lint:md": "remark -q",
    "lint:package": "sort-package-json",
    "now-build": "yarn bootstrap --core && yarn build-storybooks",
    "publish:crna": "yarn --cwd examples-native/crna-kitchen-sink expo publish",
    "publish:debug": "npm run publish:latest -- --npm-tag=debug --no-push",
    "publish:latest": "lerna publish --exact --concurrency 1 --force-publish",
    "publish:next": "npm run publish:latest -- --npm-tag=next",
    "repo-dirty-check": "node ./scripts/repo-dirty-check",
    "serve-storybooks": "http-server ./built-storybooks -p 8001",
    "start": "yarn --cwd examples/official-storybook storybook",
    "test": "node ./scripts/test.js",
    "test-latest-cra": "yarn --prefix --cwd lib/cli run test-latest-cra",
    "test:cli": "npm --prefix lib/cli run test",
    "test:e2e-gui": "concurrently --success first --kill-others \"cypress open\" \"yarn serve-storybooks\""
  },
  "husky": {
    "hooks": {
      "pre-commit": "yarn lint-staged"
    }
  },
  "lint-staged": {
    "*.html": [
      "yarn lint:js --fix",
      "git add"
    ],
    "*.js": [
      "yarn lint:js --fix",
      "git add"
    ],
    "*.json": [
      "yarn lint:js --fix",
      "git add"
    ],
    "*.jsx": [
      "yarn lint:js --fix",
      "git add"
    ],
    "*.mjs": [
      "yarn lint:js --fix",
      "git add"
    ],
    "*.ts": [
      "yarn lint:js --fix",
      "git add"
    ],
    "*.tsx": [
      "yarn lint:js --fix",
      "git add"
    ],
    "package.json": [
      "yarn lint:package",
      "git add"
    ]
  },
  "browserslist": "defaults",
  "devDependencies": {
    "@angular/common": "^8.2.8",
    "@angular/compiler": "^8.2.8",
    "@angular/core": "^8.2.8",
    "@angular/forms": "^8.2.8",
    "@angular/platform-browser": "^8.2.8",
    "@angular/platform-browser-dynamic": "^8.2.8",
    "@babel/cli": "^7.2.3",
    "@babel/core": "^7.3.4",
    "@babel/plugin-proposal-class-properties": "^7.3.3",
    "@babel/plugin-proposal-decorators": "^7.3.0",
    "@babel/plugin-proposal-export-default-from": "^7.2.0",
    "@babel/plugin-proposal-object-rest-spread": "^7.2.0",
    "@babel/plugin-syntax-dynamic-import": "^7.2.0",
    "@babel/plugin-transform-react-constant-elements": "^7.2.0",
    "@babel/preset-env": "^7.4.1",
    "@babel/preset-flow": "^7.0.0",
    "@babel/preset-react": "^7.0.0",
    "@babel/preset-typescript": "^7.3.3",
    "@babel/runtime": "^7.7.2",
    "@emotion/snapshot-serializer": "^0.8.2",
    "@storybook/eslint-config-storybook": "^2.0.0",
    "@storybook/linter-config": "^2.0.0",
    "@testing-library/react": "^9.2.0",
    "@types/doctrine": "^0.0.3",
    "@types/enzyme": "^3.10.3",
    "@types/escodegen": "^0.0.6",
    "@types/jest": "^24.0.11",
    "@types/lodash": "^4.14.149",
    "@types/node": "^12.12.11",
    "@types/react": "^16.8.14",
    "@types/semver": "^6.0.0",
<<<<<<< HEAD
    "@types/webpack": "^4.39.8",
=======
    "@types/webpack": "^4.41.0",
>>>>>>> 04f95f58
    "@types/webpack-env": "^1.14.0",
    "babel-core": "^7.0.0-bridge.0",
    "babel-eslint": "^10.0.1",
    "babel-jest": "^24.7.1",
    "babel-loader": "^8.0.5",
    "babel-plugin-add-react-displayname": "^0.0.5",
    "babel-plugin-dynamic-import-node": "^2.2.0",
    "babel-plugin-emotion": "^10.0.20",
    "babel-plugin-macros": "^2.7.0",
    "babel-plugin-require-context-hook": "^1.0.0",
    "babel-preset-vue": "^2.0.2",
    "chalk": "^3.0.0",
    "codecov": "^3.5.0",
    "codelyzer": "^5.0.0",
    "commander": "^4.0.1",
    "concurrently": "^5.0.0",
    "core-js": "^3.0.1",
    "corejs-upgrade-webpack-plugin": "^2.2.0",
    "cross-env": "^6.0.3",
    "danger": "^9.2.1",
    "del": "^5.1.0",
    "detect-port": "^1.3.0",
    "enzyme": "^3.9.0",
    "enzyme-adapter-react-16": "^1.9.1",
    "eslint": "^6.5.1",
    "eslint-plugin-cypress": "^2.7.0",
    "eslint-plugin-react": "^7.15.1",
    "esm": "^3.2.25",
    "github-release-from-changelog": "^2.1.0",
    "glob": "^7.1.3",
    "http-server": "^0.11.1",
    "husky": "^3.1.0",
    "inquirer": "^7.0.0",
    "jest": "^24.8.0",
    "jest-cli": "^24.8.0",
    "jest-config": "^24.8.0",
    "jest-diff": "^24.8.0",
    "jest-emotion": "^10.0.17",
    "jest-environment-jsdom": "^24.8.0",
    "jest-environment-jsdom-thirteen": "^1.0.1",
    "jest-enzyme": "^7.0.2",
    "jest-image-snapshot": "^2.8.2",
    "jest-jasmine2": "^24.8.0",
    "jest-matcher-utils": "^24.8.0",
    "jest-preset-angular": "^6.0.1",
    "jest-raw-loader": "^1.0.1",
    "jest-vue-preprocessor": "^1.5.0",
    "jest-watch-typeahead": "^0.4.0",
    "lerna": "^3.19.0",
    "lint-staged": "^9.4.1",
    "lodash": "^4.17.15",
    "node-cleanup": "^2.1.2",
    "node-fetch": "^2.6.0",
    "node-sass": "^4.12.0",
    "npmlog": "^4.1.2",
    "prettier": "^1.16.4",
    "raf": "^3.4.0",
    "react": "^16.8.3",
    "react-dom": "^16.8.3",
    "react-test-renderer": "^16.8.3",
    "recursive-copy": "^2.0.10",
    "regenerator-runtime": "^0.13.3",
    "remark-cli": "^7.0.0",
    "remark-lint": "^6.0.4",
    "remark-preset-lint-recommended": "^3.0.2",
    "riot-jest-transformer": "^2.0.0",
    "shelljs": "^0.8.3",
    "shx": "^0.3.2",
    "sort-package-json": "^1.21.0",
    "storybook-chromatic": "^3.0.0",
    "svelte": "^3.15.0",
    "svelte-jest": "^0.3.0",
    "trash": "^6.1.1",
    "ts-dedent": "^1.1.0",
    "ts-jest": "^24.0.2",
    "typescript": "^3.4.0",
    "wait-on": "^3.3.0"
  },
  "optionalDependencies": {
    "@cypress/webpack-preprocessor": "^4.1.0",
    "cypress": "^3.4.1"
  },
  "engines": {
    "node": ">=8.10.0",
    "yarn": ">=1.3.2"
  },
  "collective": {
    "type": "opencollective",
    "url": "https://opencollective.com/storybook"
  },
  "pr-log": {
    "skipLabels": [
      "cleanup",
      "doc-dependencies:update"
    ],
    "validLabels": [
      [
        "BREAKING CHANGE",
        "Breaking Changes"
      ],
      [
        "feature request",
        "Features"
      ],
      [
        "bug",
        "Bug Fixes"
      ],
      [
        "documentation",
        "Documentation"
      ],
      [
        "maintenance",
        "Maintenance"
      ],
      [
        "dependencies:update",
        "Dependency Upgrades"
      ],
      [
        "dependencies",
        "Dependency Upgrades"
      ],
      [
        "other",
        "Other"
      ]
    ]
  }
}<|MERGE_RESOLUTION|>--- conflicted
+++ resolved
@@ -1,10 +1,6 @@
 {
   "name": "@storybook/root",
-<<<<<<< HEAD
-  "version": "5.3.0-alpha.46",
-=======
-  "version": "5.3.0-beta.7",
->>>>>>> 04f95f58
+  "version": "5.3.0-beta.12",
   "private": true,
   "description": "Storybook is an open source tool for developing UI components in isolation for React, Vue and Angular. It makes building stunning UIs organized and efficient.",
   "keywords": [
@@ -151,11 +147,7 @@
     "@types/node": "^12.12.11",
     "@types/react": "^16.8.14",
     "@types/semver": "^6.0.0",
-<<<<<<< HEAD
-    "@types/webpack": "^4.39.8",
-=======
     "@types/webpack": "^4.41.0",
->>>>>>> 04f95f58
     "@types/webpack-env": "^1.14.0",
     "babel-core": "^7.0.0-bridge.0",
     "babel-eslint": "^10.0.1",
