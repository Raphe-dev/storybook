--- conflicted
+++ resolved
@@ -1,9 +1,5 @@
 module.exports = {
-<<<<<<< HEAD
-  presets: ['@storybook/addon-docs/react/preset'],
-=======
   presets: ['@storybook/addon-docs/preset'],
->>>>>>> a5c2cfa0
   stories: [
     '../../lib/ui/src/**/*.stories./(js|tsx|mdx)',
     '../../lib/components/src/**/*.stories.(js|tsx|mdx)',
