module.exports = {
<<<<<<< HEAD
  presets: ['@storybook/addon-docs/preset'],
  addons: existing => [
    ...existing,
=======
  presets: ['@storybook/addon-docs/react/preset'],
  stories: [
    '../../lib/ui/src/**/*.stories./(js|tsx|mdx)',
    '../../lib/components/src/**/*.stories.(js|tsx|mdx)',
    './stories/*.stories.(js|tsx|mdx)',
  ],
  addons: [
>>>>>>> 8fa4b5f4
    '@storybook/addon-storysource/register',
    '@storybook/addon-design-assets/register',
    '@storybook/addon-actions/register',
    '@storybook/addon-links/register',
    '@storybook/addon-events/register',
    '@storybook/addon-notes/register',
    '@storybook/addon-options/register',
    '@storybook/addon-knobs/register',
    '@storybook/addon-cssresources/register',
    '@storybook/addon-backgrounds/register',
    '@storybook/addon-a11y/register',
    '@storybook/addon-jest/register',
    '@storybook/addon-viewport/register',
    '@storybook/addon-graphql/register',
    '@storybook/addon-contexts/register',
  ],
  webpack: async (config, { configType }) => ({
    ...config,
    module: {
      ...config.module,
      rules: [
        ...config.module.rules.slice(1),
        {
          test: /\.(mjs|jsx?|tsx?)$/,
          use: [
            {
              loader: 'babel-loader',
              options: {
                cacheDirectory: `.cache/storybook`,
                presets: [
                  [
                    '@babel/preset-env',
                    { shippedProposals: true, useBuiltIns: 'usage', corejs: 3 },
                  ],
                  '@babel/preset-typescript',
                  configType === 'PRODUCTION' && [
                    'babel-preset-minify',
                    { builtIns: false, mangle: false },
                  ],
                  '@babel/preset-react',
                  '@babel/preset-flow',
                ].filter(Boolean),
                plugins: [
                  '@babel/plugin-proposal-object-rest-spread',
                  '@babel/plugin-proposal-class-properties',
                  '@babel/plugin-syntax-dynamic-import',
                  ['babel-plugin-emotion', { sourceMap: true, autoLabel: true }],
                  'babel-plugin-macros',
                  '@babel/plugin-transform-react-constant-elements',
                  'babel-plugin-add-react-displayname',
                  [
                    'babel-plugin-react-docgen',
                    { DOC_GEN_COLLECTION_NAME: 'STORYBOOK_REACT_CLASSES' },
                  ],
                ],
              },
            },
          ],
          exclude: [/node_modules/, /dist/],
        },
      ],
    },
    resolve: {
      ...config.resolve,
      extensions: [...(config.resolve.extensions || []), '.ts', '.tsx'],
    },
  }),
};<|MERGE_RESOLUTION|>--- conflicted
+++ resolved
@@ -1,9 +1,4 @@
 module.exports = {
-<<<<<<< HEAD
-  presets: ['@storybook/addon-docs/preset'],
-  addons: existing => [
-    ...existing,
-=======
   presets: ['@storybook/addon-docs/react/preset'],
   stories: [
     '../../lib/ui/src/**/*.stories./(js|tsx|mdx)',
@@ -11,7 +6,6 @@
     './stories/*.stories.(js|tsx|mdx)',
   ],
   addons: [
->>>>>>> 8fa4b5f4
     '@storybook/addon-storysource/register',
     '@storybook/addon-design-assets/register',
     '@storybook/addon-actions/register',
