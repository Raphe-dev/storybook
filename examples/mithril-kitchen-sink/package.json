--- conflicted
+++ resolved
@@ -11,23 +11,6 @@
     "mithril": "^1.1.6"
   },
   "devDependencies": {
-<<<<<<< HEAD
-    "@storybook/addon-a11y": "5.2.0-rc.8",
-    "@storybook/addon-actions": "5.2.0-rc.8",
-    "@storybook/addon-backgrounds": "5.2.0-rc.8",
-    "@storybook/addon-centered": "5.2.0-rc.8",
-    "@storybook/addon-knobs": "5.2.0-rc.8",
-    "@storybook/addon-links": "5.2.0-rc.8",
-    "@storybook/addon-notes": "5.2.0-rc.8",
-    "@storybook/addon-options": "5.2.0-rc.8",
-    "@storybook/addon-storyshots": "5.2.0-rc.8",
-    "@storybook/addon-storysource": "5.2.0-rc.8",
-    "@storybook/addon-viewport": "5.2.0-rc.8",
-    "@storybook/addons": "5.2.0-rc.8",
-    "@storybook/mithril": "5.2.0-rc.8",
-    "@storybook/source-loader": "5.2.0-rc.8",
-    "webpack": "^4.39.3"
-=======
     "@storybook/addon-a11y": "5.2.0-rc.11",
     "@storybook/addon-actions": "5.2.0-rc.11",
     "@storybook/addon-backgrounds": "5.2.0-rc.11",
@@ -42,7 +25,6 @@
     "@storybook/addons": "5.2.0-rc.11",
     "@storybook/mithril": "5.2.0-rc.11",
     "@storybook/source-loader": "5.2.0-rc.11",
-    "webpack": "^4.33.0"
->>>>>>> 82ed510e
+    "webpack": "^4.39.3"
   }
 }