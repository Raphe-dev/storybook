{
  "name": "mithril-example",
  "version": "5.1.0-alpha.34",
  "private": true,
  "scripts": {
    "build-storybook": "build-storybook",
    "now-build": "node ../../scripts/bootstrap --core && yarn run build-storybook --quiet",
    "storybook": "start-storybook -p 9007"
  },
  "dependencies": {
    "mithril": "^1.1.6"
  },
  "devDependencies": {
<<<<<<< HEAD
    "@storybook/addon-actions": "^5.1.0-alpha.33",
    "@storybook/addon-backgrounds": "^5.1.0-alpha.33",
    "@storybook/addon-centered": "^5.1.0-alpha.33",
    "@storybook/addon-knobs": "^5.1.0-alpha.33",
    "@storybook/addon-links": "^5.1.0-alpha.33",
    "@storybook/addon-notes": "^5.1.0-alpha.33",
    "@storybook/addon-options": "^5.1.0-alpha.33",
    "@storybook/addon-storyshots": "^5.1.0-alpha.33",
    "@storybook/addon-storysource": "^5.1.0-alpha.33",
    "@storybook/addon-viewport": "^5.1.0-alpha.33",
    "@storybook/addons": "^5.1.0-alpha.33",
    "@storybook/mithril": "^5.1.0-alpha.33",
=======
    "@storybook/addon-actions": "5.1.0-alpha.34",
    "@storybook/addon-backgrounds": "5.1.0-alpha.34",
    "@storybook/addon-centered": "5.1.0-alpha.34",
    "@storybook/addon-knobs": "5.1.0-alpha.34",
    "@storybook/addon-links": "5.1.0-alpha.34",
    "@storybook/addon-notes": "5.1.0-alpha.34",
    "@storybook/addon-options": "5.1.0-alpha.34",
    "@storybook/addon-storyshots": "5.1.0-alpha.34",
    "@storybook/addon-storysource": "5.1.0-alpha.34",
    "@storybook/addon-viewport": "5.1.0-alpha.34",
    "@storybook/addons": "5.1.0-alpha.34",
    "@storybook/mithril": "5.1.0-alpha.34",
>>>>>>> a83f1fa7
    "webpack": "^4.28.0"
  }
}<|MERGE_RESOLUTION|>--- conflicted
+++ resolved
@@ -11,20 +11,6 @@
     "mithril": "^1.1.6"
   },
   "devDependencies": {
-<<<<<<< HEAD
-    "@storybook/addon-actions": "^5.1.0-alpha.33",
-    "@storybook/addon-backgrounds": "^5.1.0-alpha.33",
-    "@storybook/addon-centered": "^5.1.0-alpha.33",
-    "@storybook/addon-knobs": "^5.1.0-alpha.33",
-    "@storybook/addon-links": "^5.1.0-alpha.33",
-    "@storybook/addon-notes": "^5.1.0-alpha.33",
-    "@storybook/addon-options": "^5.1.0-alpha.33",
-    "@storybook/addon-storyshots": "^5.1.0-alpha.33",
-    "@storybook/addon-storysource": "^5.1.0-alpha.33",
-    "@storybook/addon-viewport": "^5.1.0-alpha.33",
-    "@storybook/addons": "^5.1.0-alpha.33",
-    "@storybook/mithril": "^5.1.0-alpha.33",
-=======
     "@storybook/addon-actions": "5.1.0-alpha.34",
     "@storybook/addon-backgrounds": "5.1.0-alpha.34",
     "@storybook/addon-centered": "5.1.0-alpha.34",
@@ -37,7 +23,6 @@
     "@storybook/addon-viewport": "5.1.0-alpha.34",
     "@storybook/addons": "5.1.0-alpha.34",
     "@storybook/mithril": "5.1.0-alpha.34",
->>>>>>> a83f1fa7
     "webpack": "^4.28.0"
   }
 }