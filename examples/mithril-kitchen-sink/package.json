--- conflicted
+++ resolved
@@ -10,21 +10,7 @@
     "mithril": "^1.1.6"
   },
   "devDependencies": {
-<<<<<<< HEAD
     "@babel/plugin-transform-react-jsx": "^7.0.0-beta.51",
-    "@storybook/addon-actions": "4.0.0-alpha.9",
-    "@storybook/addon-backgrounds": "4.0.0-alpha.9",
-    "@storybook/addon-centered": "4.0.0-alpha.9",
-    "@storybook/addon-knobs": "4.0.0-alpha.9",
-    "@storybook/addon-links": "4.0.0-alpha.9",
-    "@storybook/addon-notes": "4.0.0-alpha.9",
-    "@storybook/addon-options": "4.0.0-alpha.9",
-    "@storybook/addon-storyshots": "4.0.0-alpha.9",
-    "@storybook/addon-storysource": "4.0.0-alpha.9",
-    "@storybook/addon-viewport": "4.0.0-alpha.9",
-    "@storybook/addons": "4.0.0-alpha.9",
-    "@storybook/mithril": "4.0.0-alpha.9",
-=======
     "@storybook/addon-actions": "4.0.0-alpha.12",
     "@storybook/addon-backgrounds": "4.0.0-alpha.12",
     "@storybook/addon-centered": "4.0.0-alpha.12",
@@ -37,9 +23,6 @@
     "@storybook/addon-viewport": "4.0.0-alpha.12",
     "@storybook/addons": "4.0.0-alpha.12",
     "@storybook/mithril": "4.0.0-alpha.12",
-    "babel-core": "^6.26.3",
-    "babel-plugin-transform-react-jsx": "^6.24.1",
->>>>>>> dbf243d3
     "webpack": "^4.10.2"
   }
 }