--- conflicted
+++ resolved
@@ -11,33 +11,13 @@
     "test": "react-scripts test --env=jsdom"
   },
   "dependencies": {
-    "global": "^4.0.0",
+    "global": "^4.3.2",
     "prop-types": "^15.7.2",
-    "react": "^16.9.0",
-    "react-dom": "^16.9.0",
+    "react": "^16.8.3",
+    "react-dom": "^16.8.3",
     "react-lifecycles-compat": "^3.0.4"
   },
   "devDependencies": {
-<<<<<<< HEAD
-    "@storybook/addon-a11y": "5.3.0-alpha.0",
-    "@storybook/addon-actions": "5.3.0-alpha.0",
-    "@storybook/addon-backgrounds": "5.3.0-alpha.0",
-    "@storybook/addon-centered": "5.3.0-alpha.0",
-    "@storybook/addon-docs": "5.3.0-alpha.0",
-    "@storybook/addon-events": "5.3.0-alpha.0",
-    "@storybook/addon-info": "5.3.0-alpha.0",
-    "@storybook/addon-jest": "5.3.0-alpha.0",
-    "@storybook/addon-knobs": "5.3.0-alpha.0",
-    "@storybook/addon-links": "5.3.0-alpha.0",
-    "@storybook/addon-notes": "5.3.0-alpha.0",
-    "@storybook/addon-options": "5.3.0-alpha.0",
-    "@storybook/addon-storyshots": "5.3.0-alpha.0",
-    "@storybook/addons": "5.3.0-alpha.0",
-    "@storybook/client-logger": "5.3.0-alpha.0",
-    "@storybook/react": "5.3.0-alpha.0",
-    "@storybook/theming": "5.3.0-alpha.0",
-    "react-scripts": "^3.1.1"
-=======
     "@storybook/addon-a11y": "5.3.0-alpha.9",
     "@storybook/addon-actions": "5.3.0-alpha.9",
     "@storybook/addon-backgrounds": "5.3.0-alpha.9",
@@ -56,6 +36,5 @@
     "@storybook/react": "5.3.0-alpha.9",
     "@storybook/theming": "5.3.0-alpha.9",
     "react-scripts": "^3.0.1"
->>>>>>> d0381ef6
   }
 }