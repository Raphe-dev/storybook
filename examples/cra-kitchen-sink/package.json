{
  "name": "cra-kitchen-sink",
  "version": "1.0.0",
  "scripts": {
    "build": "react-scripts build",
    "build-storybook": "build-storybook -s public",
    "eject": "react-scripts eject",
    "start": "react-scripts start",
    "storybook": "start-storybook -p 9010 -s public",
    "test": "react-scripts test --env=jsdom"
  },
  "dependencies": {
    "eventemitter3": "^2.0.3",
    "format-json": "^1.0.3",
    "glamor": "^2.20.40",
    "glamorous": "^4.11.0",
    "global": "^4.3.2",
    "prop-types": "^15.6.0",
    "react": "^16.1.0",
    "react-dom": "^16.1.0",
    "uuid": "^3.1.0"
  },
  "devDependencies": {
<<<<<<< HEAD
    "@storybook/addon-actions": "3.3.0-alpha.3",
    "@storybook/addon-backgrounds": "^3.3.0-alpha.3",
    "@storybook/addon-centered": "3.3.0-alpha.3",
    "@storybook/addon-events": "3.3.0-alpha.3",
    "@storybook/addon-info": "3.3.0-alpha.3",
    "@storybook/addon-knobs": "3.3.0-alpha.3",
    "@storybook/addon-links": "3.3.0-alpha.3",
    "@storybook/addon-notes": "3.3.0-alpha.3",
    "@storybook/addon-options": "3.3.0-alpha.3",
    "@storybook/addon-storyshots": "3.3.0-alpha.3",
    "@storybook/addon-viewport": "3.3.0-alpha.3",
    "@storybook/addons": "3.3.0-alpha.3",
    "@storybook/components": "3.3.0-alpha.3",
    "@storybook/react": "3.3.0-alpha.3",
=======
    "@storybook/addon-a11y": "^3.2.15",
    "@storybook/addon-actions": "^3.2.11",
    "@storybook/addon-backgrounds": "^3.2.14",
    "@storybook/addon-centered": "^3.2.10",
    "@storybook/addon-events": "^3.2.10",
    "@storybook/addon-info": "^3.2.11",
    "@storybook/addon-knobs": "^3.2.10",
    "@storybook/addon-links": "^3.2.10",
    "@storybook/addon-notes": "^3.2.10",
    "@storybook/addon-options": "^3.2.10",
    "@storybook/addon-storyshots": "^3.2.11",
    "@storybook/addons": "^3.2.10",
    "@storybook/components": "^3.2.10",
    "@storybook/react": "^3.2.11",
>>>>>>> 203cf78d
    "react-scripts": "1.0.17"
  },
  "private": true
}<|MERGE_RESOLUTION|>--- conflicted
+++ resolved
@@ -21,7 +21,7 @@
     "uuid": "^3.1.0"
   },
   "devDependencies": {
-<<<<<<< HEAD
+    "@storybook/addon-a11y": "^3.3.0-alpha.3",
     "@storybook/addon-actions": "3.3.0-alpha.3",
     "@storybook/addon-backgrounds": "^3.3.0-alpha.3",
     "@storybook/addon-centered": "3.3.0-alpha.3",
@@ -36,22 +36,6 @@
     "@storybook/addons": "3.3.0-alpha.3",
     "@storybook/components": "3.3.0-alpha.3",
     "@storybook/react": "3.3.0-alpha.3",
-=======
-    "@storybook/addon-a11y": "^3.2.15",
-    "@storybook/addon-actions": "^3.2.11",
-    "@storybook/addon-backgrounds": "^3.2.14",
-    "@storybook/addon-centered": "^3.2.10",
-    "@storybook/addon-events": "^3.2.10",
-    "@storybook/addon-info": "^3.2.11",
-    "@storybook/addon-knobs": "^3.2.10",
-    "@storybook/addon-links": "^3.2.10",
-    "@storybook/addon-notes": "^3.2.10",
-    "@storybook/addon-options": "^3.2.10",
-    "@storybook/addon-storyshots": "^3.2.11",
-    "@storybook/addons": "^3.2.10",
-    "@storybook/components": "^3.2.10",
-    "@storybook/react": "^3.2.11",
->>>>>>> 203cf78d
     "react-scripts": "1.0.17"
   },
   "private": true
