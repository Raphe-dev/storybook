import '@storybook/addon-roundtrip/register';
import '@storybook/addon-parameter/register';

import { addons } from '@storybook/addons';
<<<<<<< HEAD

addons.setOption({
  refs: {
    FooBar: 'https://storybookjs-next.now.sh/dev-kits/iframe.html',
  },
=======
import { themes } from '@storybook/theming';

addons.setConfig({
  theme: themes.dark,
>>>>>>> d0381ef6
});<|MERGE_RESOLUTION|>--- conflicted
+++ resolved
@@ -1,17 +1,11 @@
 import '@storybook/addon-roundtrip/register';
 import '@storybook/addon-parameter/register';
+import { addons } from '@storybook/addons';
+import { themes } from '@storybook/theming';
 
-import { addons } from '@storybook/addons';
-<<<<<<< HEAD
-
-addons.setOption({
+addons.setConfig({
   refs: {
     FooBar: 'https://storybookjs-next.now.sh/dev-kits/iframe.html',
   },
-=======
-import { themes } from '@storybook/theming';
-
-addons.setConfig({
   theme: themes.dark,
->>>>>>> d0381ef6
 });