--- conflicted
+++ resolved
@@ -1,5 +1,4 @@
 module.exports = {
-<<<<<<< HEAD
   stories: [`${__dirname}/stories/*.*`],
   addons: [
     '@storybook/addon-roundtrip/register',
@@ -9,9 +8,7 @@
   refs: {
     inception: 'https://storybookjs-next.now.sh/dev-kits/iframe.html',
   },
-=======
-  stories: ['./stories/*.*'],
-  webpack: async (config, { configType }) => ({
+  webpack: async config => ({
     ...config,
     module: {
       ...config.module,
@@ -31,5 +28,4 @@
       extensions: [...(config.resolve.extensions || []), '.ts', '.tsx'],
     },
   }),
->>>>>>> 1f5b228c
 };