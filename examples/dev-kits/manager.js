--- conflicted
+++ resolved
@@ -9,16 +9,12 @@
 import logo from './logo.svg';
 
 addons.setConfig({
-<<<<<<< HEAD
-  theme: themes.dark,
   showRoots: true,
-=======
   theme: {
     brandImage: logo,
     brandTitle: 'Custom - Storybook',
     ...themes.dark,
   },
->>>>>>> 373b3801
   panelPosition: 'bottom',
   selectedPanel: 'storybook/roundtrip',
 });
