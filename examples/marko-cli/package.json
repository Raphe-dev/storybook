{
  "name": "marko-cli",
<<<<<<< HEAD
  "version": "4.0.0-alpha.24",
=======
  "version": "4.0.0-alpha.25",
>>>>>>> 5971cee7
  "private": true,
  "description": "Demo of how to build an app using marko-starter",
  "repository": {
    "type": "git",
    "url": "https://github.com/marko-js-samples/marko-starter-demo"
  },
  "license": "MIT",
  "scripts": {
    "build": "NODE_ENV=production marko-starter build",
    "build-storybook": "build-storybook",
    "serve-static": "NODE_ENV=production marko-starter serve-static",
    "start": "marko-starter server",
    "storybook": "start-storybook -p 9005",
    "test": "npm run lint",
    "prettier": "prettier src/**/*.{js,css,less} *.js --write"
  },
  "dependencies": {
    "marko": "^4.13.8",
    "marko-starter": "^2.0.4"
  },
  "devDependencies": {
<<<<<<< HEAD
    "@storybook/addon-actions": "4.0.0-alpha.24",
    "@storybook/addon-knobs": "4.0.0-alpha.24",
    "@storybook/addon-options": "4.0.0-alpha.24",
    "@storybook/addon-storysource": "4.0.0-alpha.24",
    "@storybook/addons": "4.0.0-alpha.24",
    "@storybook/marko": "4.0.0-alpha.24",
    "prettier": "^1.14.0",
    "webpack": "^4.20.0"
=======
    "@storybook/addon-actions": "4.0.0-alpha.25",
    "@storybook/addon-knobs": "4.0.0-alpha.25",
    "@storybook/addon-options": "4.0.0-alpha.25",
    "@storybook/addon-storysource": "4.0.0-alpha.25",
    "@storybook/addons": "4.0.0-alpha.25",
    "@storybook/marko": "4.0.0-alpha.25",
    "prettier": "^1.14.3",
    "webpack": "^4.20.2"
>>>>>>> 5971cee7
  }
}<|MERGE_RESOLUTION|>--- conflicted
+++ resolved
@@ -1,10 +1,6 @@
 {
   "name": "marko-cli",
-<<<<<<< HEAD
-  "version": "4.0.0-alpha.24",
-=======
   "version": "4.0.0-alpha.25",
->>>>>>> 5971cee7
   "private": true,
   "description": "Demo of how to build an app using marko-starter",
   "repository": {
@@ -26,16 +22,6 @@
     "marko-starter": "^2.0.4"
   },
   "devDependencies": {
-<<<<<<< HEAD
-    "@storybook/addon-actions": "4.0.0-alpha.24",
-    "@storybook/addon-knobs": "4.0.0-alpha.24",
-    "@storybook/addon-options": "4.0.0-alpha.24",
-    "@storybook/addon-storysource": "4.0.0-alpha.24",
-    "@storybook/addons": "4.0.0-alpha.24",
-    "@storybook/marko": "4.0.0-alpha.24",
-    "prettier": "^1.14.0",
-    "webpack": "^4.20.0"
-=======
     "@storybook/addon-actions": "4.0.0-alpha.25",
     "@storybook/addon-knobs": "4.0.0-alpha.25",
     "@storybook/addon-options": "4.0.0-alpha.25",
@@ -44,6 +30,5 @@
     "@storybook/marko": "4.0.0-alpha.25",
     "prettier": "^1.14.3",
     "webpack": "^4.20.2"
->>>>>>> 5971cee7
   }
 }