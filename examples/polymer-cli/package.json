--- conflicted
+++ resolved
@@ -1,10 +1,6 @@
 {
   "name": "polymer-cli",
-<<<<<<< HEAD
-  "version": "4.0.12",
-=======
   "version": "4.1.0-alpha.12",
->>>>>>> 20549f6d
   "private": true,
   "scripts": {
     "build-storybook": "build-storybook",
@@ -13,17 +9,6 @@
   },
   "dependencies": {
     "@polymer/polymer": "^2.6.0",
-<<<<<<< HEAD
-    "@storybook/addon-actions": "4.0.12",
-    "@storybook/addon-backgrounds": "4.0.12",
-    "@storybook/addon-knobs": "4.0.12",
-    "@storybook/addon-links": "4.0.12",
-    "@storybook/addon-notes": "4.0.12",
-    "@storybook/addon-options": "4.0.12",
-    "@storybook/addon-storysource": "4.0.12",
-    "@storybook/addon-viewport": "4.0.12",
-    "@storybook/polymer": "4.0.12",
-=======
     "@storybook/addon-actions": "4.1.0-alpha.12",
     "@storybook/addon-backgrounds": "4.1.0-alpha.12",
     "@storybook/addon-knobs": "4.1.0-alpha.12",
@@ -33,7 +18,6 @@
     "@storybook/addon-storysource": "4.1.0-alpha.12",
     "@storybook/addon-viewport": "4.1.0-alpha.12",
     "@storybook/polymer": "4.1.0-alpha.12",
->>>>>>> 20549f6d
     "@webcomponents/webcomponentsjs": "^1.2.0",
     "global": "^4.3.2",
     "lit-html": "^0.12.0",
