{
  "name": "react-native-vanilla",
  "version": "0.0.1",
  "private": true,
  "scripts": {
    "start": "node node_modules/react-native/local-cli/cli.js start",
    "test": "jest",
    "storybook": "storybook start -p 7007"
  },
  "dependencies": {
<<<<<<< HEAD
    "prop-types": "15.5.10",
=======
    "prop-types": "^15.6.0",
>>>>>>> 63e82acb
    "react": "16.0.0-alpha.6",
    "react-native": "0.44.1"
  },
  "devDependencies": {
    "babel-jest": "21.0.0",
    "babel-preset-react-native": "1.9.2",
    "jest": "^21.0.1",
    "react-test-renderer": "16.0.0-alpha.6",
    "@storybook/addon-actions": "file:../../packs/storybook-addon-actions.tgz",
    "@storybook/addon-knobs": "file:../../packs/storybook-addon-knobs.tgz",
    "@storybook/addon-links": "file:../../packs/storybook-addon-links.tgz",
    "@storybook/addon-options": "file:../../packs/storybook-addon-options.tgz",
    "@storybook/addon-storyshots": "file:../../packs/storybook-addon-storyshots.tgz",
    "@storybook/addons": "file:../../packs/storybook-addons.tgz",
    "@storybook/channels": "file:../../packs/storybook-channels.tgz",
    "@storybook/channel-postmessage": "file:../../packs/storybook-channel-postmessage.tgz",
    "@storybook/components": "file:../../packs/storybook-components.tgz",
    "@storybook/react-native": "file:../../packs/storybook-react-native.tgz",
    "@storybook/ui": "file:../../packs/storybook-ui.tgz",
<<<<<<< HEAD
    "react-dom": "15.6.1"
=======
    "react-dom": "^16.0.0"
>>>>>>> 63e82acb
  }
}<|MERGE_RESOLUTION|>--- conflicted
+++ resolved
@@ -8,11 +8,7 @@
     "storybook": "storybook start -p 7007"
   },
   "dependencies": {
-<<<<<<< HEAD
-    "prop-types": "15.5.10",
-=======
     "prop-types": "^15.6.0",
->>>>>>> 63e82acb
     "react": "16.0.0-alpha.6",
     "react-native": "0.44.1"
   },
@@ -32,10 +28,6 @@
     "@storybook/components": "file:../../packs/storybook-components.tgz",
     "@storybook/react-native": "file:../../packs/storybook-react-native.tgz",
     "@storybook/ui": "file:../../packs/storybook-ui.tgz",
-<<<<<<< HEAD
-    "react-dom": "15.6.1"
-=======
     "react-dom": "^16.0.0"
->>>>>>> 63e82acb
   }
 }